lockfileVersion: '9.0'

settings:
  autoInstallPeers: true
  excludeLinksFromLockfile: false

importers:

  .:
    dependencies:
      '@aws-sdk/client-s3':
<<<<<<< HEAD
        specifier: ^3.850.0
        version: 3.850.0
      '@aws-sdk/s3-request-presigner':
        specifier: ^3.850.0
=======
        specifier: ^3.842.0
        version: 3.842.0
      '@aws-sdk/s3-request-presigner':
        specifier: ^3.842.0
>>>>>>> 4ce30dea
        version: 3.850.0
      '@elevenlabs/elevenlabs-js':
        specifier: ^2.5.0
        version: 2.5.0
      '@fal-ai/client':
        specifier: ^1.5.0
        version: 1.5.0
      '@google/genai':
        specifier: ^1.8.0
        version: 1.8.0(@modelcontextprotocol/sdk@1.15.0)
      '@nestjs/common':
        specifier: ^11.0.1
        version: 11.1.3(class-transformer@0.5.1)(class-validator@0.14.2)(reflect-metadata@0.2.2)(rxjs@7.8.2)
      '@nestjs/config':
        specifier: ^4.0.2
        version: 4.0.2(@nestjs/common@11.1.3(class-transformer@0.5.1)(class-validator@0.14.2)(reflect-metadata@0.2.2)(rxjs@7.8.2))(rxjs@7.8.2)
      '@nestjs/core':
        specifier: ^11.0.1
        version: 11.1.3(@nestjs/common@11.1.3(class-transformer@0.5.1)(class-validator@0.14.2)(reflect-metadata@0.2.2)(rxjs@7.8.2))(@nestjs/platform-express@11.1.3)(reflect-metadata@0.2.2)(rxjs@7.8.2)
      '@nestjs/jwt':
        specifier: ^11.0.0
        version: 11.0.0(@nestjs/common@11.1.3(class-transformer@0.5.1)(class-validator@0.14.2)(reflect-metadata@0.2.2)(rxjs@7.8.2))
      '@nestjs/passport':
        specifier: ^11.0.5
        version: 11.0.5(@nestjs/common@11.1.3(class-transformer@0.5.1)(class-validator@0.14.2)(reflect-metadata@0.2.2)(rxjs@7.8.2))(passport@0.7.0)
      '@nestjs/platform-express':
        specifier: ^11.0.1
        version: 11.1.3(@nestjs/common@11.1.3(class-transformer@0.5.1)(class-validator@0.14.2)(reflect-metadata@0.2.2)(rxjs@7.8.2))(@nestjs/core@11.1.3)
      '@openai/agents':
        specifier: ^0.0.10
        version: 0.0.10(ws@8.18.3)(zod@3.25.76)
      '@prisma/client':
        specifier: ^6.12.0
        version: 6.12.0(prisma@6.12.0(typescript@5.8.3))(typescript@5.8.3)
      '@runwayml/sdk':
        specifier: ^2.4.2
        version: 2.4.2
      '@types/jsonwebtoken':
        specifier: ^9.0.10
        version: 9.0.10
      '@types/passport-jwt':
        specifier: ^4.0.1
        version: 4.0.1
      axios:
        specifier: ^1.10.0
        version: 1.10.0
      class-transformer:
        specifier: ^0.5.1
        version: 0.5.1
      class-validator:
        specifier: ^0.14.2
        version: 0.14.2
      cookie-parser:
        specifier: ^1.4.7
        version: 1.4.7
      dotenv:
        specifier: ^17.1.0
        version: 17.1.0
      express:
        specifier: ^5.1.0
        version: 5.1.0
      express-session:
        specifier: ^1.18.1
        version: 1.18.1
      jsonwebtoken:
        specifier: ^9.0.2
        version: 9.0.2
      multer:
        specifier: ^1.4.4
        version: 1.4.4
      multer-s3:
        specifier: ^3.0.1
<<<<<<< HEAD
        version: 3.0.1(@aws-sdk/client-s3@3.850.0)
=======
        version: 3.0.1(@aws-sdk/client-s3@3.842.0)
>>>>>>> 4ce30dea
      nestjs-zod:
        specifier: ^4.3.1
        version: 4.3.1(@nestjs/common@11.1.3(class-transformer@0.5.1)(class-validator@0.14.2)(reflect-metadata@0.2.2)(rxjs@7.8.2))(@nestjs/core@11.1.3)(zod@3.25.76)
      openai:
        specifier: ^5.9.0
        version: 5.9.0(ws@8.18.3)(zod@3.25.76)
      passport:
        specifier: ^0.7.0
        version: 0.7.0
      passport-google-oauth20:
        specifier: ^2.0.0
        version: 2.0.0
      passport-jwt:
        specifier: ^4.0.1
        version: 4.0.1
      reflect-metadata:
        specifier: ^0.2.2
        version: 0.2.2
      rxjs:
        specifier: ^7.8.1
        version: 7.8.2
      zod:
        specifier: ^3.25.76
        version: 3.25.76
    devDependencies:
      '@eslint/eslintrc':
        specifier: ^3.2.0
        version: 3.3.1
      '@eslint/js':
        specifier: ^9.18.0
        version: 9.30.1
      '@nestjs/cli':
        specifier: ^11.0.0
        version: 11.0.7(@swc/cli@0.6.0(@swc/core@1.12.11)(chokidar@4.0.3))(@swc/core@1.12.11)(@types/node@22.16.2)
      '@nestjs/schematics':
        specifier: ^11.0.0
        version: 11.0.5(chokidar@4.0.3)(typescript@5.8.3)
      '@nestjs/testing':
        specifier: ^11.1.4
        version: 11.1.4(@nestjs/common@11.1.3(class-transformer@0.5.1)(class-validator@0.14.2)(reflect-metadata@0.2.2)(rxjs@7.8.2))(@nestjs/core@11.1.3)(@nestjs/platform-express@11.1.3)
      '@swc/cli':
        specifier: ^0.6.0
        version: 0.6.0(@swc/core@1.12.11)(chokidar@4.0.3)
      '@swc/core':
        specifier: ^1.10.8
        version: 1.12.11
      '@types/jest':
        specifier: ^30.0.0
        version: 30.0.0
      '@types/node':
        specifier: ^22.10.7
        version: 22.16.2
      '@typescript-eslint/eslint-plugin':
        specifier: ^8.36.0
        version: 8.36.0(@typescript-eslint/parser@8.36.0(eslint@9.30.1(jiti@2.4.2))(typescript@5.8.3))(eslint@9.30.1(jiti@2.4.2))(typescript@5.8.3)
      '@typescript-eslint/parser':
        specifier: ^8.36.0
        version: 8.36.0(eslint@9.30.1(jiti@2.4.2))(typescript@5.8.3)
      eslint:
        specifier: ^9.30.1
        version: 9.30.1(jiti@2.4.2)
      eslint-config-prettier:
        specifier: ^10.1.5
        version: 10.1.5(eslint@9.30.1(jiti@2.4.2))
      eslint-plugin-prettier:
        specifier: ^5.5.1
        version: 5.5.1(@types/eslint@9.6.1)(eslint-config-prettier@10.1.5(eslint@9.30.1(jiti@2.4.2)))(eslint@9.30.1(jiti@2.4.2))(prettier@3.6.2)
      globals:
        specifier: ^15.14.0
        version: 15.15.0
      prettier:
        specifier: ^3.4.2
        version: 3.6.2
      prisma:
        specifier: ^6.12.0
        version: 6.12.0(typescript@5.8.3)
      source-map-support:
        specifier: ^0.5.21
        version: 0.5.21
      ts-loader:
        specifier: ^9.5.2
        version: 9.5.2(typescript@5.8.3)(webpack@5.99.6(@swc/core@1.12.11))
      ts-node:
        specifier: ^10.9.2
        version: 10.9.2(@swc/core@1.12.11)(@types/node@22.16.2)(typescript@5.8.3)
      tsconfig-paths:
        specifier: ^4.2.0
        version: 4.2.0
      typescript:
        specifier: ^5.7.3
        version: 5.8.3
      typescript-eslint:
        specifier: ^8.20.0
        version: 8.36.0(eslint@9.30.1(jiti@2.4.2))(typescript@5.8.3)

packages:

  '@angular-devkit/core@19.2.6':
    resolution: {integrity: sha512-WFgiYhrDMq83UNaGRAneIM7CYYdBozD+yYA9BjoU8AgBLKtrvn6S8ZcjKAk5heoHtY/u8pEb0mwDTz9gxFmJZQ==}
    engines: {node: ^18.19.1 || ^20.11.1 || >=22.0.0, npm: ^6.11.0 || ^7.5.6 || >=8.0.0, yarn: '>= 1.13.0'}
    peerDependencies:
      chokidar: ^4.0.0
    peerDependenciesMeta:
      chokidar:
        optional: true

  '@angular-devkit/core@19.2.8':
    resolution: {integrity: sha512-kcxUHKf5Hi98r4gAvMP3ntJV8wuQ3/i6wuU9RcMP0UKUt2Rer5Ryis3MPqT92jvVVwg6lhrLIhXsFuWJMiYjXQ==}
    engines: {node: ^18.19.1 || ^20.11.1 || >=22.0.0, npm: ^6.11.0 || ^7.5.6 || >=8.0.0, yarn: '>= 1.13.0'}
    peerDependencies:
      chokidar: ^4.0.0
    peerDependenciesMeta:
      chokidar:
        optional: true

  '@angular-devkit/schematics-cli@19.2.8':
    resolution: {integrity: sha512-RFnlyu4Ld8I4xvu/eqrhjbQ6kQTr27w79omMiTbQcQZvP3E6oUyZdBjobyih4Np+1VVQrbdEeNz76daP2iUDig==}
    engines: {node: ^18.19.1 || ^20.11.1 || >=22.0.0, npm: ^6.11.0 || ^7.5.6 || >=8.0.0, yarn: '>= 1.13.0'}
    hasBin: true

  '@angular-devkit/schematics@19.2.6':
    resolution: {integrity: sha512-YTAxNnT++5eflx19OUHmOWu597/TbTel+QARiZCv1xQw99+X8DCKKOUXtqBRd53CAHlREDI33Rn/JLY3NYgMLQ==}
    engines: {node: ^18.19.1 || ^20.11.1 || >=22.0.0, npm: ^6.11.0 || ^7.5.6 || >=8.0.0, yarn: '>= 1.13.0'}

  '@angular-devkit/schematics@19.2.8':
    resolution: {integrity: sha512-QsmFuYdAyeCyg9WF/AJBhFXDUfCwmDFTEbsv5t5KPSP6slhk0GoLNZApniiFytU2siRlSxVNpve2uATyYuAYkQ==}
    engines: {node: ^18.19.1 || ^20.11.1 || >=22.0.0, npm: ^6.11.0 || ^7.5.6 || >=8.0.0, yarn: '>= 1.13.0'}

  '@aws-crypto/crc32@5.2.0':
    resolution: {integrity: sha512-nLbCWqQNgUiwwtFsen1AdzAtvuLRsQS8rYgMuxCrdKf9kOssamGLuPwyTY9wyYblNr9+1XM8v6zoDTPPSIeANg==}
    engines: {node: '>=16.0.0'}

  '@aws-crypto/crc32c@5.2.0':
    resolution: {integrity: sha512-+iWb8qaHLYKrNvGRbiYRHSdKRWhto5XlZUEBwDjYNf+ly5SVYG6zEoYIdxvf5R3zyeP16w4PLBn3rH1xc74Rag==}

  '@aws-crypto/sha1-browser@5.2.0':
    resolution: {integrity: sha512-OH6lveCFfcDjX4dbAvCFSYUjJZjDr/3XJ3xHtjn3Oj5b9RjojQo8npoLeA/bNwkOkrSQ0wgrHzXk4tDRxGKJeg==}

  '@aws-crypto/sha256-browser@5.2.0':
    resolution: {integrity: sha512-AXfN/lGotSQwu6HNcEsIASo7kWXZ5HYWvfOmSNKDsEqC4OashTp8alTmaz+F7TC2L083SFv5RdB+qU3Vs1kZqw==}

  '@aws-crypto/sha256-js@5.2.0':
    resolution: {integrity: sha512-FFQQyu7edu4ufvIZ+OadFpHHOt+eSTBaYaki44c+akjg7qZg9oOQeLlk77F6tSYqjDAFClrHJk9tMf0HdVyOvA==}
    engines: {node: '>=16.0.0'}

  '@aws-crypto/supports-web-crypto@5.2.0':
    resolution: {integrity: sha512-iAvUotm021kM33eCdNfwIN//F77/IADDSs58i+MDaOqFrVjZo9bAal0NK7HurRuWLLpF1iLX7gbWrjHjeo+YFg==}

  '@aws-crypto/util@5.2.0':
    resolution: {integrity: sha512-4RkU9EsI6ZpBve5fseQlGNUWKMa1RLPQ1dnjnQoe07ldfIzcsGb5hC5W0Dm7u423KWzawlrpbjXBrXCEv9zazQ==}

  '@aws-sdk/client-s3@3.850.0':
    resolution: {integrity: sha512-tX5bUfqiLOh6jtAlaiAuOUKFYh8KDG9k9zFLUdgGplC5TP47AYTreUEg+deCTHo4DD3YCvrLuyZ8tIDgKu7neQ==}
    engines: {node: '>=18.0.0'}

  '@aws-sdk/client-sso@3.848.0':
    resolution: {integrity: sha512-mD+gOwoeZQvbecVLGoCmY6pS7kg02BHesbtIxUj+PeBqYoZV5uLvjUOmuGfw1SfoSobKvS11urxC9S7zxU/Maw==}
    engines: {node: '>=18.0.0'}

  '@aws-sdk/core@3.846.0':
    resolution: {integrity: sha512-7CX0pM906r4WSS68fCTNMTtBCSkTtf3Wggssmx13gD40gcWEZXsU00KzPp1bYheNRyPlAq3rE22xt4wLPXbuxA==}
    engines: {node: '>=18.0.0'}

<<<<<<< HEAD
  '@aws-sdk/credential-provider-env@3.846.0':
    resolution: {integrity: sha512-QuCQZET9enja7AWVISY+mpFrEIeHzvkx/JEEbHYzHhUkxcnC2Kq2c0bB7hDihGD0AZd3Xsm653hk1O97qu69zg==}
=======
  '@aws-sdk/core@3.846.0':
    resolution: {integrity: sha512-7CX0pM906r4WSS68fCTNMTtBCSkTtf3Wggssmx13gD40gcWEZXsU00KzPp1bYheNRyPlAq3rE22xt4wLPXbuxA==}
    engines: {node: '>=18.0.0'}

  '@aws-sdk/credential-provider-env@3.840.0':
    resolution: {integrity: sha512-EzF6VcJK7XvQ/G15AVEfJzN2mNXU8fcVpXo4bRyr1S6t2q5zx6UPH/XjDbn18xyUmOq01t+r8gG+TmHEVo18fA==}
>>>>>>> 4ce30dea
    engines: {node: '>=18.0.0'}

  '@aws-sdk/credential-provider-http@3.846.0':
    resolution: {integrity: sha512-Jh1iKUuepdmtreMYozV2ePsPcOF5W9p3U4tWhi3v6nDvz0GsBjzjAROW+BW8XMz9vAD3I9R+8VC3/aq63p5nlw==}
    engines: {node: '>=18.0.0'}

  '@aws-sdk/credential-provider-ini@3.848.0':
    resolution: {integrity: sha512-r6KWOG+En2xujuMhgZu7dzOZV3/M5U/5+PXrG8dLQ3rdPRB3vgp5tc56KMqLwm/EXKRzAOSuw/UE4HfNOAB8Hw==}
    engines: {node: '>=18.0.0'}

  '@aws-sdk/credential-provider-node@3.848.0':
    resolution: {integrity: sha512-AblNesOqdzrfyASBCo1xW3uweiSro4Kft9/htdxLeCVU1KVOnFWA5P937MNahViRmIQm2sPBCqL8ZG0u9lnh5g==}
    engines: {node: '>=18.0.0'}

  '@aws-sdk/credential-provider-process@3.846.0':
    resolution: {integrity: sha512-mEpwDYarJSH+CIXnnHN0QOe0MXI+HuPStD6gsv3z/7Q6ESl8KRWon3weFZCDnqpiJMUVavlDR0PPlAFg2MQoPg==}
    engines: {node: '>=18.0.0'}

  '@aws-sdk/credential-provider-sso@3.848.0':
    resolution: {integrity: sha512-pozlDXOwJZL0e7w+dqXLgzVDB7oCx4WvtY0sk6l4i07uFliWF/exupb6pIehFWvTUcOvn5aFTTqcQaEzAD5Wsg==}
    engines: {node: '>=18.0.0'}

  '@aws-sdk/credential-provider-web-identity@3.848.0':
    resolution: {integrity: sha512-D1fRpwPxtVDhcSc/D71exa2gYweV+ocp4D3brF0PgFd//JR3XahZ9W24rVnTQwYEcK9auiBZB89Ltv+WbWN8qw==}
    engines: {node: '>=18.0.0'}

  '@aws-sdk/lib-storage@3.850.0':
    resolution: {integrity: sha512-DKG8mKeUMLRboyqwhKiV9QOiKXN00OYLnGsT21mhlaF1Uc7OZ6Vm+Olw4YrbYSBuDup0rMWtVaWudJ49I+ZCHA==}
    engines: {node: '>=18.0.0'}
    peerDependencies:
      '@aws-sdk/client-s3': ^3.850.0

  '@aws-sdk/middleware-bucket-endpoint@3.840.0':
    resolution: {integrity: sha512-+gkQNtPwcSMmlwBHFd4saVVS11In6ID1HczNzpM3MXKXRBfSlbZJbCt6wN//AZ8HMklZEik4tcEOG0qa9UY8SQ==}
    engines: {node: '>=18.0.0'}

  '@aws-sdk/middleware-expect-continue@3.840.0':
    resolution: {integrity: sha512-iJg2r6FKsKKvdiU4oCOuCf7Ro/YE0Q2BT/QyEZN3/Rt8Nr4SAZiQOlcBXOCpGvuIKOEAhvDOUnW3aDHL01PdVw==}
    engines: {node: '>=18.0.0'}

  '@aws-sdk/middleware-flexible-checksums@3.846.0':
    resolution: {integrity: sha512-CdkeVfkwt3+bDLhmOwBxvkUf6oY9iUhvosaUnqkoPsOqIiUEN54yTGOnO8A0wLz6mMsZ6aBlfFrQhFnxt3c+yw==}
    engines: {node: '>=18.0.0'}

  '@aws-sdk/middleware-host-header@3.840.0':
    resolution: {integrity: sha512-ub+hXJAbAje94+Ya6c6eL7sYujoE8D4Bumu1NUI8TXjUhVVn0HzVWQjpRLshdLsUp1AW7XyeJaxyajRaJQ8+Xg==}
    engines: {node: '>=18.0.0'}

  '@aws-sdk/middleware-location-constraint@3.840.0':
    resolution: {integrity: sha512-KVLD0u0YMF3aQkVF8bdyHAGWSUY6N1Du89htTLgqCcIhSxxAJ9qifrosVZ9jkAzqRW99hcufyt2LylcVU2yoKQ==}
    engines: {node: '>=18.0.0'}

  '@aws-sdk/middleware-logger@3.840.0':
    resolution: {integrity: sha512-lSV8FvjpdllpGaRspywss4CtXV8M7NNNH+2/j86vMH+YCOZ6fu2T/TyFd/tHwZ92vDfHctWkRbQxg0bagqwovA==}
    engines: {node: '>=18.0.0'}

  '@aws-sdk/middleware-recursion-detection@3.840.0':
    resolution: {integrity: sha512-Gu7lGDyfddyhIkj1Z1JtrY5NHb5+x/CRiB87GjaSrKxkDaydtX2CU977JIABtt69l9wLbcGDIQ+W0uJ5xPof7g==}
    engines: {node: '>=18.0.0'}

  '@aws-sdk/middleware-sdk-s3@3.846.0':
    resolution: {integrity: sha512-jP9x+2Q87J5l8FOP+jlAd7vGLn0cC6G9QGmf386e5OslBPqxXKcl3RjqGLIOKKos2mVItY3ApP5xdXQx7jGTVA==}
    engines: {node: '>=18.0.0'}

  '@aws-sdk/middleware-sdk-s3@3.846.0':
    resolution: {integrity: sha512-jP9x+2Q87J5l8FOP+jlAd7vGLn0cC6G9QGmf386e5OslBPqxXKcl3RjqGLIOKKos2mVItY3ApP5xdXQx7jGTVA==}
    engines: {node: '>=18.0.0'}

  '@aws-sdk/middleware-ssec@3.840.0':
    resolution: {integrity: sha512-CBZP9t1QbjDFGOrtnUEHL1oAvmnCUUm7p0aPNbIdSzNtH42TNKjPRN3TuEIJDGjkrqpL3MXyDSmNayDcw/XW7Q==}
    engines: {node: '>=18.0.0'}

  '@aws-sdk/middleware-user-agent@3.848.0':
    resolution: {integrity: sha512-rjMuqSWJEf169/ByxvBqfdei1iaduAnfolTshsZxwcmLIUtbYrFUmts0HrLQqsAG8feGPpDLHA272oPl+NTCCA==}
    engines: {node: '>=18.0.0'}

  '@aws-sdk/nested-clients@3.848.0':
    resolution: {integrity: sha512-joLsyyo9u61jnZuyYzo1z7kmS7VgWRAkzSGESVzQHfOA1H2PYeUFek6vLT4+c9xMGrX/Z6B0tkRdzfdOPiatLg==}
    engines: {node: '>=18.0.0'}

  '@aws-sdk/region-config-resolver@3.840.0':
    resolution: {integrity: sha512-Qjnxd/yDv9KpIMWr90ZDPtRj0v75AqGC92Lm9+oHXZ8p1MjG5JE2CW0HL8JRgK9iKzgKBL7pPQRXI8FkvEVfrA==}
    engines: {node: '>=18.0.0'}

  '@aws-sdk/s3-request-presigner@3.850.0':
    resolution: {integrity: sha512-eFvMUCJXoVTkAxkqHKn125mLMGtNa76+oD3wV97ScXUZuL5liaj+kAN9nSqRiQ5vaCz5gsOeB9t/ba/cTGATjg==}
    engines: {node: '>=18.0.0'}

<<<<<<< HEAD
  '@aws-sdk/signature-v4-multi-region@3.846.0':
    resolution: {integrity: sha512-ZMfIMxUljqZzPJGOcraC6erwq/z1puNMU35cO1a/WdhB+LdYknMn1lr7SJuH754QwNzzIlZbEgg4hoHw50+DpQ==}
    engines: {node: '>=18.0.0'}

  '@aws-sdk/token-providers@3.848.0':
    resolution: {integrity: sha512-oNPyM4+Di2Umu0JJRFSxDcKQ35+Chl/rAwD47/bS0cDPI8yrao83mLXLeDqpRPHyQW4sXlP763FZcuAibC0+mg==}
=======
  '@aws-sdk/signature-v4-multi-region@3.840.0':
    resolution: {integrity: sha512-8AoVgHrkSfhvGPtwx23hIUO4MmMnux2pjnso1lrLZGqxfElM6jm2w4jTNLlNXk8uKHGyX89HaAIuT0lL6dJj9g==}
    engines: {node: '>=18.0.0'}

  '@aws-sdk/signature-v4-multi-region@3.846.0':
    resolution: {integrity: sha512-ZMfIMxUljqZzPJGOcraC6erwq/z1puNMU35cO1a/WdhB+LdYknMn1lr7SJuH754QwNzzIlZbEgg4hoHw50+DpQ==}
    engines: {node: '>=18.0.0'}

  '@aws-sdk/token-providers@3.840.0':
    resolution: {integrity: sha512-6BuTOLTXvmgwjK7ve7aTg9JaWFdM5UoMolLVPMyh3wTv9Ufalh8oklxYHUBIxsKkBGO2WiHXytveuxH6tAgTYg==}
>>>>>>> 4ce30dea
    engines: {node: '>=18.0.0'}

  '@aws-sdk/types@3.840.0':
    resolution: {integrity: sha512-xliuHaUFZxEx1NSXeLLZ9Dyu6+EJVQKEoD+yM+zqUo3YDZ7medKJWY6fIOKiPX/N7XbLdBYwajb15Q7IL8KkeA==}
    engines: {node: '>=18.0.0'}

  '@aws-sdk/util-arn-parser@3.804.0':
    resolution: {integrity: sha512-wmBJqn1DRXnZu3b4EkE6CWnoWMo1ZMvlfkqU5zPz67xx1GMaXlDCchFvKAXMjk4jn/L1O3tKnoFDNsoLV1kgNQ==}
    engines: {node: '>=18.0.0'}

  '@aws-sdk/util-endpoints@3.848.0':
    resolution: {integrity: sha512-fY/NuFFCq/78liHvRyFKr+aqq1aA/uuVSANjzr5Ym8c+9Z3HRPE9OrExAHoMrZ6zC8tHerQwlsXYYH5XZ7H+ww==}
    engines: {node: '>=18.0.0'}

  '@aws-sdk/util-format-url@3.840.0':
    resolution: {integrity: sha512-VB1PWyI1TQPiPvg4w7tgUGGQER1xxXPNUqfh3baxUSFi1Oh8wHrDnFywkxLm3NMmgDmnLnSZ5Q326qAoyqKLSg==}
    engines: {node: '>=18.0.0'}

  '@aws-sdk/util-format-url@3.840.0':
    resolution: {integrity: sha512-VB1PWyI1TQPiPvg4w7tgUGGQER1xxXPNUqfh3baxUSFi1Oh8wHrDnFywkxLm3NMmgDmnLnSZ5Q326qAoyqKLSg==}
    engines: {node: '>=18.0.0'}

  '@aws-sdk/util-locate-window@3.804.0':
    resolution: {integrity: sha512-zVoRfpmBVPodYlnMjgVjfGoEZagyRF5IPn3Uo6ZvOZp24chnW/FRstH7ESDHDDRga4z3V+ElUQHKpFDXWyBW5A==}
    engines: {node: '>=18.0.0'}

  '@aws-sdk/util-user-agent-browser@3.840.0':
    resolution: {integrity: sha512-JdyZM3EhhL4PqwFpttZu1afDpPJCCc3eyZOLi+srpX11LsGj6sThf47TYQN75HT1CarZ7cCdQHGzP2uy3/xHfQ==}

  '@aws-sdk/util-user-agent-node@3.848.0':
    resolution: {integrity: sha512-Zz1ft9NiLqbzNj/M0jVNxaoxI2F4tGXN0ZbZIj+KJ+PbJo+w5+Jo6d0UDAtbj3AEd79pjcCaP4OA9NTVzItUdw==}
    engines: {node: '>=18.0.0'}
    peerDependencies:
      aws-crt: '>=1.0.0'
    peerDependenciesMeta:
      aws-crt:
        optional: true

  '@aws-sdk/xml-builder@3.821.0':
    resolution: {integrity: sha512-DIIotRnefVL6DiaHtO6/21DhJ4JZnnIwdNbpwiAhdt/AVbttcE4yw925gsjur0OGv5BTYXQXU3YnANBYnZjuQA==}
    engines: {node: '>=18.0.0'}

  '@babel/code-frame@7.27.1':
    resolution: {integrity: sha512-cjQ7ZlQ0Mv3b47hABuTevyTuYN4i+loJKGeV9flcCgIK37cCXRh+L1bd3iBHlynerhQ7BhCkn2BPbQUL+rGqFg==}
    engines: {node: '>=6.9.0'}

  '@babel/helper-validator-identifier@7.27.1':
    resolution: {integrity: sha512-D2hP9eA+Sqx1kBZgzxZh0y1trbuU+JoDkiEwqhQ36nodYqJwyEIhPSdMNd7lOm/4io72luTPWH20Yda0xOuUow==}
    engines: {node: '>=6.9.0'}

  '@colors/colors@1.5.0':
    resolution: {integrity: sha512-ooWCrlZP11i8GImSjTHYHLkvFDP48nS4+204nGb1RiX/WXYHmJA2III9/e2DWVabCESdW7hBAEzHRqUn9OUVvQ==}
    engines: {node: '>=0.1.90'}

  '@cspotcode/source-map-support@0.8.1':
    resolution: {integrity: sha512-IchNf6dN4tHoMFIn/7OE8LWZ19Y6q/67Bmf6vnGREv8RSbBVb9LPJxEcnwrcwX6ixSvaiGoomAUvu4YSxXrVgw==}
    engines: {node: '>=12'}

  '@elevenlabs/elevenlabs-js@2.5.0':
    resolution: {integrity: sha512-+GJ39AwCsVQ2oku4mVfo6UJX3SxscpQfBrasiMsJElb/ih2QYa7jPDMMyJA6M6HzZKDw1hOoVuT3QRAe3lDMHQ==}

  '@eslint-community/eslint-utils@4.7.0':
    resolution: {integrity: sha512-dyybb3AcajC7uha6CvhdVRJqaKyn7w2YKqKyAN37NKYgZT36w+iRb0Dymmc5qEJ549c/S31cMMSFd75bteCpCw==}
    engines: {node: ^12.22.0 || ^14.17.0 || >=16.0.0}
    peerDependencies:
      eslint: ^6.0.0 || ^7.0.0 || >=8.0.0

  '@eslint-community/regexpp@4.12.1':
    resolution: {integrity: sha512-CCZCDJuduB9OUkFkY2IgppNZMi2lBQgD2qzwXkEia16cge2pijY/aXi96CJMquDMn3nJdlPV1A5KrJEXwfLNzQ==}
    engines: {node: ^12.0.0 || ^14.0.0 || >=16.0.0}

  '@eslint/config-array@0.21.0':
    resolution: {integrity: sha512-ENIdc4iLu0d93HeYirvKmrzshzofPw6VkZRKQGe9Nv46ZnWUzcF1xV01dcvEg/1wXUR61OmmlSfyeyO7EvjLxQ==}
    engines: {node: ^18.18.0 || ^20.9.0 || >=21.1.0}

  '@eslint/config-helpers@0.3.0':
    resolution: {integrity: sha512-ViuymvFmcJi04qdZeDc2whTHryouGcDlaxPqarTD0ZE10ISpxGUVZGZDx4w01upyIynL3iu6IXH2bS1NhclQMw==}
    engines: {node: ^18.18.0 || ^20.9.0 || >=21.1.0}

  '@eslint/core@0.14.0':
    resolution: {integrity: sha512-qIbV0/JZr7iSDjqAc60IqbLdsj9GDt16xQtWD+B78d/HAlvysGdZZ6rpJHGAc2T0FQx1X6thsSPdnoiGKdNtdg==}
    engines: {node: ^18.18.0 || ^20.9.0 || >=21.1.0}

  '@eslint/core@0.15.1':
    resolution: {integrity: sha512-bkOp+iumZCCbt1K1CmWf0R9pM5yKpDv+ZXtvSyQpudrI9kuFLp+bM2WOPXImuD/ceQuaa8f5pj93Y7zyECIGNA==}
    engines: {node: ^18.18.0 || ^20.9.0 || >=21.1.0}

  '@eslint/eslintrc@3.3.1':
    resolution: {integrity: sha512-gtF186CXhIl1p4pJNGZw8Yc6RlshoePRvE0X91oPGb3vZ8pM3qOS9W9NGPat9LziaBV7XrJWGylNQXkGcnM3IQ==}
    engines: {node: ^18.18.0 || ^20.9.0 || >=21.1.0}

  '@eslint/js@9.30.1':
    resolution: {integrity: sha512-zXhuECFlyep42KZUhWjfvsmXGX39W8K8LFb8AWXM9gSV9dQB+MrJGLKvW6Zw0Ggnbpw0VHTtrhFXYe3Gym18jg==}
    engines: {node: ^18.18.0 || ^20.9.0 || >=21.1.0}

  '@eslint/object-schema@2.1.6':
    resolution: {integrity: sha512-RBMg5FRL0I0gs51M/guSAj5/e14VQ4tpZnQNWwuDT66P14I43ItmPfIZRhO9fUVIPOAQXU47atlywZ/czoqFPA==}
    engines: {node: ^18.18.0 || ^20.9.0 || >=21.1.0}

  '@eslint/plugin-kit@0.3.3':
    resolution: {integrity: sha512-1+WqvgNMhmlAambTvT3KPtCl/Ibr68VldY2XY40SL1CE0ZXiakFR/cbTspaF5HsnpDMvcYYoJHfl4980NBjGag==}
    engines: {node: ^18.18.0 || ^20.9.0 || >=21.1.0}

  '@fal-ai/client@1.5.0':
    resolution: {integrity: sha512-e0WtcbSjbwKFCOwAex3lRDba1iMY42QAwLZuae7oc5xNav2+HdprE9QWYdsDS3nyr0GOttEpUgsBa/c/AKAguA==}
    engines: {node: '>=18.0.0'}

  '@google/genai@1.8.0':
    resolution: {integrity: sha512-n3KiMFesQCy2R9iSdBIuJ0JWYQ1HZBJJkmt4PPZMGZKvlgHhBAGw1kUMyX+vsAIzprN3lK45DI755lm70wPOOg==}
    engines: {node: '>=20.0.0'}
    peerDependencies:
      '@modelcontextprotocol/sdk': ^1.11.0
    peerDependenciesMeta:
      '@modelcontextprotocol/sdk':
        optional: true

  '@humanfs/core@0.19.1':
    resolution: {integrity: sha512-5DyQ4+1JEUzejeK1JGICcideyfUbGixgS9jNgex5nqkW+cY7WZhxBigmieN5Qnw9ZosSNVC9KQKyb+GUaGyKUA==}
    engines: {node: '>=18.18.0'}

  '@humanfs/node@0.16.6':
    resolution: {integrity: sha512-YuI2ZHQL78Q5HbhDiBA1X4LmYdXCKCMQIfw0pw7piHJwyREFebJUvrQN4cMssyES6x+vfUbx1CIpaQUKYdQZOw==}
    engines: {node: '>=18.18.0'}

  '@humanwhocodes/module-importer@1.0.1':
    resolution: {integrity: sha512-bxveV4V8v5Yb4ncFTT3rPSgZBOpCkjfK0y4oVVVJwIuDVBRMDXrPyXRL988i5ap9m9bnyEEjWfm5WkBmtffLfA==}
    engines: {node: '>=12.22'}

  '@humanwhocodes/retry@0.3.1':
    resolution: {integrity: sha512-JBxkERygn7Bv/GbN5Rv8Ul6LVknS+5Bp6RgDC/O8gEBU/yeH5Ui5C/OlWrTb6qct7LjjfT6Re2NxB0ln0yYybA==}
    engines: {node: '>=18.18'}

  '@humanwhocodes/retry@0.4.3':
    resolution: {integrity: sha512-bV0Tgo9K4hfPCek+aMAn81RppFKv2ySDQeMoSZuvTASywNTnVJCArCZE2FWqpvIatKu7VMRLWlR1EazvVhDyhQ==}
    engines: {node: '>=18.18'}

  '@inquirer/checkbox@4.1.9':
    resolution: {integrity: sha512-DBJBkzI5Wx4jFaYm221LHvAhpKYkhVS0k9plqHwaHhofGNxvYB7J3Bz8w+bFJ05zaMb0sZNHo4KdmENQFlNTuQ==}
    engines: {node: '>=18'}
    peerDependencies:
      '@types/node': '>=18'
    peerDependenciesMeta:
      '@types/node':
        optional: true

  '@inquirer/confirm@5.1.13':
    resolution: {integrity: sha512-EkCtvp67ICIVVzjsquUiVSd+V5HRGOGQfsqA4E4vMWhYnB7InUL0pa0TIWt1i+OfP16Gkds8CdIu6yGZwOM1Yw==}
    engines: {node: '>=18'}
    peerDependencies:
      '@types/node': '>=18'
    peerDependenciesMeta:
      '@types/node':
        optional: true

  '@inquirer/core@10.1.14':
    resolution: {integrity: sha512-Ma+ZpOJPewtIYl6HZHZckeX1STvDnHTCB2GVINNUlSEn2Am6LddWwfPkIGY0IUFVjUUrr/93XlBwTK6mfLjf0A==}
    engines: {node: '>=18'}
    peerDependencies:
      '@types/node': '>=18'
    peerDependenciesMeta:
      '@types/node':
        optional: true

  '@inquirer/editor@4.2.14':
    resolution: {integrity: sha512-yd2qtLl4QIIax9DTMZ1ZN2pFrrj+yL3kgIWxm34SS6uwCr0sIhsNyudUjAo5q3TqI03xx4SEBkUJqZuAInp9uA==}
    engines: {node: '>=18'}
    peerDependencies:
      '@types/node': '>=18'
    peerDependenciesMeta:
      '@types/node':
        optional: true

  '@inquirer/expand@4.0.16':
    resolution: {integrity: sha512-oiDqafWzMtofeJyyGkb1CTPaxUkjIcSxePHHQCfif8t3HV9pHcw1Kgdw3/uGpDvaFfeTluwQtWiqzPVjAqS3zA==}
    engines: {node: '>=18'}
    peerDependencies:
      '@types/node': '>=18'
    peerDependenciesMeta:
      '@types/node':
        optional: true

  '@inquirer/figures@1.0.12':
    resolution: {integrity: sha512-MJttijd8rMFcKJC8NYmprWr6hD3r9Gd9qUC0XwPNwoEPWSMVJwA2MlXxF+nhZZNMY+HXsWa+o7KY2emWYIn0jQ==}
    engines: {node: '>=18'}

  '@inquirer/input@4.2.0':
    resolution: {integrity: sha512-opqpHPB1NjAmDISi3uvZOTrjEEU5CWVu/HBkDby8t93+6UxYX0Z7Ps0Ltjm5sZiEbWenjubwUkivAEYQmy9xHw==}
    engines: {node: '>=18'}
    peerDependencies:
      '@types/node': '>=18'
    peerDependenciesMeta:
      '@types/node':
        optional: true

  '@inquirer/number@3.0.16':
    resolution: {integrity: sha512-kMrXAaKGavBEoBYUCgualbwA9jWUx2TjMA46ek+pEKy38+LFpL9QHlTd8PO2kWPUgI/KB+qi02o4y2rwXbzr3Q==}
    engines: {node: '>=18'}
    peerDependencies:
      '@types/node': '>=18'
    peerDependenciesMeta:
      '@types/node':
        optional: true

  '@inquirer/password@4.0.16':
    resolution: {integrity: sha512-g8BVNBj5Zeb5/Y3cSN+hDUL7CsIFDIuVxb9EPty3lkxBaYpjL5BNRKSYOF9yOLe+JOcKFd+TSVeADQ4iSY7rbg==}
    engines: {node: '>=18'}
    peerDependencies:
      '@types/node': '>=18'
    peerDependenciesMeta:
      '@types/node':
        optional: true

  '@inquirer/prompts@7.3.2':
    resolution: {integrity: sha512-G1ytyOoHh5BphmEBxSwALin3n1KGNYB6yImbICcRQdzXfOGbuJ9Jske/Of5Sebk339NSGGNfUshnzK8YWkTPsQ==}
    engines: {node: '>=18'}
    peerDependencies:
      '@types/node': '>=18'
    peerDependenciesMeta:
      '@types/node':
        optional: true

  '@inquirer/prompts@7.4.1':
    resolution: {integrity: sha512-UlmM5FVOZF0gpoe1PT/jN4vk8JmpIWBlMvTL8M+hlvPmzN89K6z03+IFmyeu/oFCenwdwHDr2gky7nIGSEVvlA==}
    engines: {node: '>=18'}
    peerDependencies:
      '@types/node': '>=18'
    peerDependenciesMeta:
      '@types/node':
        optional: true

  '@inquirer/rawlist@4.1.4':
    resolution: {integrity: sha512-5GGvxVpXXMmfZNtvWw4IsHpR7RzqAR624xtkPd1NxxlV5M+pShMqzL4oRddRkg8rVEOK9fKdJp1jjVML2Lr7TQ==}
    engines: {node: '>=18'}
    peerDependencies:
      '@types/node': '>=18'
    peerDependenciesMeta:
      '@types/node':
        optional: true

  '@inquirer/search@3.0.16':
    resolution: {integrity: sha512-POCmXo+j97kTGU6aeRjsPyuCpQQfKcMXdeTMw708ZMtWrj5aykZvlUxH4Qgz3+Y1L/cAVZsSpA+UgZCu2GMOMg==}
    engines: {node: '>=18'}
    peerDependencies:
      '@types/node': '>=18'
    peerDependenciesMeta:
      '@types/node':
        optional: true

  '@inquirer/select@4.2.4':
    resolution: {integrity: sha512-unTppUcTjmnbl/q+h8XeQDhAqIOmwWYWNyiiP2e3orXrg6tOaa5DHXja9PChCSbChOsktyKgOieRZFnajzxoBg==}
    engines: {node: '>=18'}
    peerDependencies:
      '@types/node': '>=18'
    peerDependenciesMeta:
      '@types/node':
        optional: true

  '@inquirer/type@3.0.7':
    resolution: {integrity: sha512-PfunHQcjwnju84L+ycmcMKB/pTPIngjUJvfnRhKY6FKPuYXlM4aQCb/nIdTFR6BEhMjFvngzvng/vBAJMZpLSA==}
    engines: {node: '>=18'}
    peerDependencies:
      '@types/node': '>=18'
    peerDependenciesMeta:
      '@types/node':
        optional: true

  '@isaacs/balanced-match@4.0.1':
    resolution: {integrity: sha512-yzMTt9lEb8Gv7zRioUilSglI0c0smZ9k5D65677DLWLtWJaXIS3CqcGyUFByYKlnUj6TkjLVs54fBl6+TiGQDQ==}
    engines: {node: 20 || >=22}

  '@isaacs/brace-expansion@5.0.0':
    resolution: {integrity: sha512-ZT55BDLV0yv0RBm2czMiZ+SqCGO7AvmOM3G/w2xhVPH+te0aKgFjmBvGlL1dH+ql2tgGO3MVrbb3jCKyvpgnxA==}
    engines: {node: 20 || >=22}

  '@isaacs/cliui@8.0.2':
    resolution: {integrity: sha512-O8jcjabXaleOG9DQ0+ARXWZBTfnP4WNAqzuiJK7ll44AmxGKv/J2M4TPjxjY3znBCfvBXFzucm1twdyFybFqEA==}
    engines: {node: '>=12'}

  '@jest/diff-sequences@30.0.1':
    resolution: {integrity: sha512-n5H8QLDJ47QqbCNn5SuFjCRDrOLEZ0h8vAHCK5RL9Ls7Xa8AQLa/YxAc9UjFqoEDM48muwtBGjtMY5cr0PLDCw==}
    engines: {node: ^18.14.0 || ^20.0.0 || ^22.0.0 || >=24.0.0}

  '@jest/expect-utils@30.0.4':
    resolution: {integrity: sha512-EgXecHDNfANeqOkcak0DxsoVI4qkDUsR7n/Lr2vtmTBjwLPBnnPOF71S11Q8IObWzxm2QgQoY6f9hzrRD3gHRA==}
    engines: {node: ^18.14.0 || ^20.0.0 || ^22.0.0 || >=24.0.0}

  '@jest/get-type@30.0.1':
    resolution: {integrity: sha512-AyYdemXCptSRFirI5EPazNxyPwAL0jXt3zceFjaj8NFiKP9pOi0bfXonf6qkf82z2t3QWPeLCWWw4stPBzctLw==}
    engines: {node: ^18.14.0 || ^20.0.0 || ^22.0.0 || >=24.0.0}

  '@jest/pattern@30.0.1':
    resolution: {integrity: sha512-gWp7NfQW27LaBQz3TITS8L7ZCQ0TLvtmI//4OwlQRx4rnWxcPNIYjxZpDcN4+UlGxgm3jS5QPz8IPTCkb59wZA==}
    engines: {node: ^18.14.0 || ^20.0.0 || ^22.0.0 || >=24.0.0}

  '@jest/schemas@30.0.1':
    resolution: {integrity: sha512-+g/1TKjFuGrf1Hh0QPCv0gISwBxJ+MQSNXmG9zjHy7BmFhtoJ9fdNhWJp3qUKRi93AOZHXtdxZgJ1vAtz6z65w==}
    engines: {node: ^18.14.0 || ^20.0.0 || ^22.0.0 || >=24.0.0}

  '@jest/types@30.0.1':
    resolution: {integrity: sha512-HGwoYRVF0QSKJu1ZQX0o5ZrUrrhj0aOOFA8hXrumD7SIzjouevhawbTjmXdwOmURdGluU9DM/XvGm3NyFoiQjw==}
    engines: {node: ^18.14.0 || ^20.0.0 || ^22.0.0 || >=24.0.0}

  '@jridgewell/gen-mapping@0.3.12':
    resolution: {integrity: sha512-OuLGC46TjB5BbN1dH8JULVVZY4WTdkF7tV9Ys6wLL1rubZnCMstOhNHueU5bLCrnRuDhKPDM4g6sw4Bel5Gzqg==}

  '@jridgewell/resolve-uri@3.1.2':
    resolution: {integrity: sha512-bRISgCIjP20/tbWSPWMEi54QVPRZExkuD9lJL+UIxUKtwVJA8wW1Trb1jMs1RFXo1CBTNZ/5hpC9QvmKWdopKw==}
    engines: {node: '>=6.0.0'}

  '@jridgewell/source-map@0.3.10':
    resolution: {integrity: sha512-0pPkgz9dY+bijgistcTTJ5mR+ocqRXLuhXHYdzoMmmoJ2C9S46RCm2GMUbatPEUK9Yjy26IrAy8D/M00lLkv+Q==}

  '@jridgewell/sourcemap-codec@1.5.4':
    resolution: {integrity: sha512-VT2+G1VQs/9oz078bLrYbecdZKs912zQlkelYpuf+SXF+QvZDYJlbx/LSx+meSAwdDFnF8FVXW92AVjjkVmgFw==}

  '@jridgewell/trace-mapping@0.3.29':
    resolution: {integrity: sha512-uw6guiW/gcAGPDhLmd77/6lW8QLeiV5RUTsAX46Db6oLhGaVj4lhnPwb184s1bkc8kdVg/+h988dro8GRDpmYQ==}

  '@jridgewell/trace-mapping@0.3.9':
    resolution: {integrity: sha512-3Belt6tdc8bPgAtbcmdtNJlirVoTmEb5e2gC94PnkwEW9jI6CAHUeoG85tjWP5WquqfavoMtMwiG4P926ZKKuQ==}

  '@lukeed/csprng@1.1.0':
    resolution: {integrity: sha512-Z7C/xXCiGWsg0KuKsHTKJxbWhpI3Vs5GwLfOean7MGyVFGqdRgBbAjOCh6u4bbjPc/8MJ2pZmK/0DLdCbivLDA==}
    engines: {node: '>=8'}

  '@modelcontextprotocol/sdk@1.15.0':
    resolution: {integrity: sha512-67hnl/ROKdb03Vuu0YOr+baKTvf1/5YBHBm9KnZdjdAh8hjt4FRCPD5ucwxGB237sBpzlqQsLy1PFu7z/ekZ9Q==}
    engines: {node: '>=18'}

  '@msgpack/msgpack@3.1.2':
    resolution: {integrity: sha512-JEW4DEtBzfe8HvUYecLU9e6+XJnKDlUAIve8FvPzF3Kzs6Xo/KuZkZJsDH0wJXl/qEZbeeE7edxDNY3kMs39hQ==}
    engines: {node: '>= 18'}

  '@napi-rs/nice-android-arm-eabi@1.0.4':
    resolution: {integrity: sha512-OZFMYUkih4g6HCKTjqJHhMUlgvPiDuSLZPbPBWHLjKmFTv74COzRlq/gwHtmEVaR39mJQ6ZyttDl2HNMUbLVoA==}
    engines: {node: '>= 10'}
    cpu: [arm]
    os: [android]

  '@napi-rs/nice-android-arm64@1.0.4':
    resolution: {integrity: sha512-k8u7cjeA64vQWXZcRrPbmwjH8K09CBnNaPnI9L1D5N6iMPL3XYQzLcN6WwQonfcqCDv5OCY3IqX89goPTV4KMw==}
    engines: {node: '>= 10'}
    cpu: [arm64]
    os: [android]

  '@napi-rs/nice-darwin-arm64@1.0.4':
    resolution: {integrity: sha512-GsLdQvUcuVzoyzmtjsThnpaVEizAqH5yPHgnsBmq3JdVoVZHELFo7PuJEdfOH1DOHi2mPwB9sCJEstAYf3XCJA==}
    engines: {node: '>= 10'}
    cpu: [arm64]
    os: [darwin]

  '@napi-rs/nice-darwin-x64@1.0.4':
    resolution: {integrity: sha512-1y3gyT3e5zUY5SxRl3QDtJiWVsbkmhtUHIYwdWWIQ3Ia+byd/IHIEpqAxOGW1nhhnIKfTCuxBadHQb+yZASVoA==}
    engines: {node: '>= 10'}
    cpu: [x64]
    os: [darwin]

  '@napi-rs/nice-freebsd-x64@1.0.4':
    resolution: {integrity: sha512-06oXzESPRdXUuzS8n2hGwhM2HACnDfl3bfUaSqLGImM8TA33pzDXgGL0e3If8CcFWT98aHows5Lk7xnqYNGFeA==}
    engines: {node: '>= 10'}
    cpu: [x64]
    os: [freebsd]

  '@napi-rs/nice-linux-arm-gnueabihf@1.0.4':
    resolution: {integrity: sha512-CgklZ6g8WL4+EgVVkxkEvvsi2DSLf9QIloxWO0fvQyQBp6VguUSX3eHLeRpqwW8cRm2Hv/Q1+PduNk7VK37VZw==}
    engines: {node: '>= 10'}
    cpu: [arm]
    os: [linux]

  '@napi-rs/nice-linux-arm64-gnu@1.0.4':
    resolution: {integrity: sha512-wdAJ7lgjhAlsANUCv0zi6msRwq+D4KDgU+GCCHssSxWmAERZa2KZXO0H2xdmoJ/0i03i6YfK/sWaZgUAyuW2oQ==}
    engines: {node: '>= 10'}
    cpu: [arm64]
    os: [linux]

  '@napi-rs/nice-linux-arm64-musl@1.0.4':
    resolution: {integrity: sha512-4b1KYG+sriufhFrpUS9uNOEYYJqSfcbnwGx6uGX7JjrH8tELG90cOpCawz5THNIwlS3DhLgnCOcn0+4p6z26QA==}
    engines: {node: '>= 10'}
    cpu: [arm64]
    os: [linux]

  '@napi-rs/nice-linux-ppc64-gnu@1.0.4':
    resolution: {integrity: sha512-iaf3vMRgr23oe1PUaKpxaH3DS0IMN0+N9iEiWVwYPm/U15vZFYdqVegGfN2PzrZLUl5lc8ZxbmEKDfuqslhAMA==}
    engines: {node: '>= 10'}
    cpu: [ppc64]
    os: [linux]

  '@napi-rs/nice-linux-riscv64-gnu@1.0.4':
    resolution: {integrity: sha512-UXoREY6Yw6rHrGuTwQgBxpfjK34t6mTjibE9/cXbefL9AuUCJ9gEgwNKZiONuR5QGswChqo9cnthjdKkYyAdDg==}
    engines: {node: '>= 10'}
    cpu: [riscv64]
    os: [linux]

  '@napi-rs/nice-linux-s390x-gnu@1.0.4':
    resolution: {integrity: sha512-eFbgYCRPmsqbYPAlLYU5hYTNbogmIDUvknilehHsFhCH1+0/kN87lP+XaLT0Yeq4V/rpwChSd9vlz4muzFArtw==}
    engines: {node: '>= 10'}
    cpu: [s390x]
    os: [linux]

  '@napi-rs/nice-linux-x64-gnu@1.0.4':
    resolution: {integrity: sha512-4T3E6uTCwWT6IPnwuPcWVz3oHxvEp/qbrCxZhsgzwTUBEwu78EGNXGdHfKJQt3soth89MLqZJw+Zzvnhrsg1mQ==}
    engines: {node: '>= 10'}
    cpu: [x64]
    os: [linux]

  '@napi-rs/nice-linux-x64-musl@1.0.4':
    resolution: {integrity: sha512-NtbBkAeyBPLvCBkWtwkKXkNSn677eaT0cX3tygq+2qVv71TmHgX4gkX6o9BXjlPzdgPGwrUudavCYPT9tzkEqQ==}
    engines: {node: '>= 10'}
    cpu: [x64]
    os: [linux]

  '@napi-rs/nice-win32-arm64-msvc@1.0.4':
    resolution: {integrity: sha512-vubOe3i+YtSJGEk/++73y+TIxbuVHi+W8ZzrRm2eETCjCRwNlgbfToQZ85dSA+4iBB/NJRGNp+O4hfdbbttZWA==}
    engines: {node: '>= 10'}
    cpu: [arm64]
    os: [win32]

  '@napi-rs/nice-win32-ia32-msvc@1.0.4':
    resolution: {integrity: sha512-BMOVrUDZeg1RNRKVlh4eyLv5djAAVLiSddfpuuQ47EFjBcklg0NUeKMFKNrKQR4UnSn4HAiACLD7YK7koskwmg==}
    engines: {node: '>= 10'}
    cpu: [ia32]
    os: [win32]

  '@napi-rs/nice-win32-x64-msvc@1.0.4':
    resolution: {integrity: sha512-kCNk6HcRZquhw/whwh4rHsdPyOSCQCgnVDVik+Y9cuSVTDy3frpiCJTScJqPPS872h4JgZKkr/+CwcwttNEo9Q==}
    engines: {node: '>= 10'}
    cpu: [x64]
    os: [win32]

  '@napi-rs/nice@1.0.4':
    resolution: {integrity: sha512-Sqih1YARrmMoHlXGgI9JrrgkzxcaaEso0AH+Y7j8NHonUs+xe4iDsgC3IBIDNdzEewbNpccNN6hip+b5vmyRLw==}
    engines: {node: '>= 10'}

  '@nest-zod/z@2.0.0':
    resolution: {integrity: sha512-OqmJUZlpcx9ECzPYSIjaR/q/xLKrm9FkV+0FIWLEb9MVc9YeP21GmnQJBxE1dPRlLJ1kybNFBlt4D/PB8YAPkA==}
    peerDependencies:
      '@nestjs/common': ^10.0.0 || ^11.0.0
      '@nestjs/core': ^10.0.0 || ^11.0.0
      '@nestjs/swagger': ^7.4.2 || ^8.0.0 || ^11.0.0
      zod: '>= 3.14.3'
    peerDependenciesMeta:
      '@nestjs/common':
        optional: true
      '@nestjs/core':
        optional: true
      '@nestjs/swagger':
        optional: true

  '@nestjs/cli@11.0.7':
    resolution: {integrity: sha512-svrP8j1R0/lQVJ8ZI3BlDtuZxmkvVJokUJSB04sr6uibunk2wHeVDDVLZvYBUorCdGU/RHJl1IufhqUBM91vAQ==}
    engines: {node: '>= 20.11'}
    hasBin: true
    peerDependencies:
      '@swc/cli': ^0.1.62 || ^0.3.0 || ^0.4.0 || ^0.5.0 || ^0.6.0 || ^0.7.0
      '@swc/core': ^1.3.62
    peerDependenciesMeta:
      '@swc/cli':
        optional: true
      '@swc/core':
        optional: true

  '@nestjs/common@11.1.3':
    resolution: {integrity: sha512-ogEK+GriWodIwCw6buQ1rpcH4Kx+G7YQ9EwuPySI3rS05pSdtQ++UhucjusSI9apNidv+QURBztJkRecwwJQXg==}
    peerDependencies:
      class-transformer: '>=0.4.1'
      class-validator: '>=0.13.2'
      reflect-metadata: ^0.1.12 || ^0.2.0
      rxjs: ^7.1.0
    peerDependenciesMeta:
      class-transformer:
        optional: true
      class-validator:
        optional: true

  '@nestjs/config@4.0.2':
    resolution: {integrity: sha512-McMW6EXtpc8+CwTUwFdg6h7dYcBUpH5iUILCclAsa+MbCEvC9ZKu4dCHRlJqALuhjLw97pbQu62l4+wRwGeZqA==}
    peerDependencies:
      '@nestjs/common': ^10.0.0 || ^11.0.0
      rxjs: ^7.1.0

  '@nestjs/core@11.1.3':
    resolution: {integrity: sha512-5lTni0TCh8x7bXETRD57pQFnKnEg1T6M+VLE7wAmyQRIecKQU+2inRGZD+A4v2DC1I04eA0WffP0GKLxjOKlzw==}
    engines: {node: '>= 20'}
    peerDependencies:
      '@nestjs/common': ^11.0.0
      '@nestjs/microservices': ^11.0.0
      '@nestjs/platform-express': ^11.0.0
      '@nestjs/websockets': ^11.0.0
      reflect-metadata: ^0.1.12 || ^0.2.0
      rxjs: ^7.1.0
    peerDependenciesMeta:
      '@nestjs/microservices':
        optional: true
      '@nestjs/platform-express':
        optional: true
      '@nestjs/websockets':
        optional: true

  '@nestjs/jwt@11.0.0':
    resolution: {integrity: sha512-v7YRsW3Xi8HNTsO+jeHSEEqelX37TVWgwt+BcxtkG/OfXJEOs6GZdbdza200d6KqId1pJQZ6UPj1F0M6E+mxaA==}
    peerDependencies:
      '@nestjs/common': ^8.0.0 || ^9.0.0 || ^10.0.0 || ^11.0.0

  '@nestjs/passport@11.0.5':
    resolution: {integrity: sha512-ulQX6mbjlws92PIM15Naes4F4p2JoxGnIJuUsdXQPT+Oo2sqQmENEZXM7eYuimocfHnKlcfZOuyzbA33LwUlOQ==}
    peerDependencies:
      '@nestjs/common': ^10.0.0 || ^11.0.0
      passport: ^0.5.0 || ^0.6.0 || ^0.7.0

  '@nestjs/platform-express@11.1.3':
    resolution: {integrity: sha512-hEDNMlaPiBO72fxxX/CuRQL3MEhKRc/sIYGVoXjrnw6hTxZdezvvM6A95UaLsYknfmcZZa/CdG1SMBZOu9agHQ==}
    peerDependencies:
      '@nestjs/common': ^11.0.0
      '@nestjs/core': ^11.0.0

  '@nestjs/schematics@11.0.5':
    resolution: {integrity: sha512-T50SCNyqCZ/fDssaOD7meBKLZ87ebRLaJqZTJPvJKjlib1VYhMOCwXYsr7bjMPmuPgiQHOwvppz77xN/m6GM7A==}
    peerDependencies:
      typescript: '>=4.8.2'

  '@nestjs/testing@11.1.4':
    resolution: {integrity: sha512-poSHg5I2f+Pk7P3JsE0E0ovEOPsYdk7gHy5Z5Oeeka/02rlWn275YZlAfqR81JJQccOVZy6+IBsfnImavFbl7w==}
    peerDependencies:
      '@nestjs/common': ^11.0.0
      '@nestjs/core': ^11.0.0
      '@nestjs/microservices': ^11.0.0
      '@nestjs/platform-express': ^11.0.0
    peerDependenciesMeta:
      '@nestjs/microservices':
        optional: true
      '@nestjs/platform-express':
        optional: true

  '@nodelib/fs.scandir@2.1.5':
    resolution: {integrity: sha512-vq24Bq3ym5HEQm2NKCr3yXDwjc7vTsEThRDnkp2DK9p1uqLR+DHurm/NOTo0KG7HYHU7eppKZj3MyqYuMBf62g==}
    engines: {node: '>= 8'}

  '@nodelib/fs.stat@2.0.5':
    resolution: {integrity: sha512-RkhPPp2zrqDAQA/2jNhnztcPAlv64XdhIp7a7454A5ovI7Bukxgt7MX7udwAu3zg1DcpPU0rz3VV1SeaqvY4+A==}
    engines: {node: '>= 8'}

  '@nodelib/fs.walk@1.2.8':
    resolution: {integrity: sha512-oGB+UxlgWcgQkgwo8GcEGwemoTFt3FIO9ababBmaGwXIoBKZ+GTy0pP185beGg7Llih/NSHSV2XAs1lnznocSg==}
    engines: {node: '>= 8'}

  '@nuxt/opencollective@0.4.1':
    resolution: {integrity: sha512-GXD3wy50qYbxCJ652bDrDzgMr3NFEkIS374+IgFQKkCvk9yiYcLvX2XDYr7UyQxf4wK0e+yqDYRubZ0DtOxnmQ==}
    engines: {node: ^14.18.0 || >=16.10.0, npm: '>=5.10.0'}
    hasBin: true

  '@openai/agents-core@0.0.10':
    resolution: {integrity: sha512-KSrEmeogGHwVqpNpHCBgY0jvRyb7mZj7DS6aE+3BFjJuRQfWw8N7w2XRz40TT02D3XUowby4YEyZPQhV3Yh4Mg==}
    peerDependencies:
      zod: ^3.25.40
    peerDependenciesMeta:
      zod:
        optional: true

  '@openai/agents-openai@0.0.10':
    resolution: {integrity: sha512-Vq4b0wjWcEljVz4xLYhA9Q722+1NecWiT+u0xFKzVfcvATgkhyIXQ0XoNTNhjM/k3JgtyuIhfcI8pDdU0HDBfw==}

  '@openai/agents-realtime@0.0.10':
    resolution: {integrity: sha512-7ZgDWnVC3j9sk5vXv1xAwGHDW+v3p1Zh6kkpEdE+3ZIFVx+6xXHLa0DdOvxTQReEnfIekGpgTt4UT5XqEW9TWQ==}

  '@openai/agents@0.0.10':
    resolution: {integrity: sha512-HIjQQSaZRceSDnraZGIjAW9x3fH1peHUbtidvKsLCGZgdowhE5HKX4OCbc+SHG8H3ajH/3ZJ43bZ7lNWe5+pAw==}

  '@pkgr/core@0.2.7':
    resolution: {integrity: sha512-YLT9Zo3oNPJoBjBc4q8G2mjU4tqIbf5CEOORbUUr48dCD9q3umJ3IPlVqOqDakPfd2HuwccBaqlGhN4Gmr5OWg==}
    engines: {node: ^12.20.0 || ^14.18.0 || >=16.0.0}

  '@prisma/client@6.12.0':
    resolution: {integrity: sha512-wn98bJ3Cj6edlF4jjpgXwbnQIo/fQLqqQHPk2POrZPxTlhY3+n90SSIF3LMRVa8VzRFC/Gec3YKJRxRu+AIGVA==}
    engines: {node: '>=18.18'}
    peerDependencies:
      prisma: '*'
      typescript: '>=5.1.0'
    peerDependenciesMeta:
      prisma:
        optional: true
      typescript:
        optional: true

  '@prisma/config@6.12.0':
    resolution: {integrity: sha512-HovZWzhWEMedHxmjefQBRZa40P81N7/+74khKFz9e1AFjakcIQdXgMWKgt20HaACzY+d1LRBC+L4tiz71t9fkg==}

  '@prisma/debug@6.12.0':
    resolution: {integrity: sha512-plbz6z72orcqr0eeio7zgUrZj5EudZUpAeWkFTA/DDdXEj28YHDXuiakvR6S7sD6tZi+jiwQEJAPeV6J6m/tEQ==}

  '@prisma/engines-version@6.12.0-15.8047c96bbd92db98a2abc7c9323ce77c02c89dbc':
    resolution: {integrity: sha512-70vhecxBJlRr06VfahDzk9ow4k1HIaSfVUT3X0/kZoHCMl9zbabut4gEXAyzJZxaCGi5igAA7SyyfBI//mmkbQ==}

  '@prisma/engines@6.12.0':
    resolution: {integrity: sha512-4BRZZUaAuB4p0XhTauxelvFs7IllhPmNLvmla0bO1nkECs8n/o1pUvAVbQ/VOrZR5DnF4HED0PrGai+rIOVePA==}

  '@prisma/fetch-engine@6.12.0':
    resolution: {integrity: sha512-EamoiwrK46rpWaEbLX9aqKDPOd8IyLnZAkiYXFNuq0YsU0Z8K09/rH8S7feOWAVJ3xzeSgcEJtBlVDrajM9Sag==}

  '@prisma/get-platform@6.12.0':
    resolution: {integrity: sha512-nRerTGhTlgyvcBlyWgt8OLNIV7QgJS2XYXMJD1hysorMCuLAjuDDuoxmVt7C2nLxbuxbWPp7OuFRHC23HqD9dA==}

  '@runwayml/sdk@2.4.2':
    resolution: {integrity: sha512-OBqiFJW0fKkqqvShLkZJXZ6LYhwfFHGCNu1AEOUqUfEm0Vbfpamfxp0g0vC1DWEVCZwd2PtjdyNz4UksAQDIPg==}

  '@sec-ant/readable-stream@0.4.1':
    resolution: {integrity: sha512-831qok9r2t8AlxLko40y2ebgSDhenenCatLVeW/uBtnHPyhHOvG0C7TvfgecV+wHzIm5KUICgzmVpWS+IMEAeg==}

  '@sinclair/typebox@0.34.38':
    resolution: {integrity: sha512-HpkxMmc2XmZKhvaKIZZThlHmx1L0I/V1hWK1NubtlFnr6ZqdiOpV72TKudZUNQjZNsyDBay72qFEhEvb+bcwcA==}

  '@sindresorhus/is@5.6.0':
    resolution: {integrity: sha512-TV7t8GKYaJWsn00tFDqBw8+Uqmr8A0fRU1tvTQhyZzGv0sJCGRQL3JGMI3ucuKo3XIZdUP+Lx7/gh2t3lewy7g==}
    engines: {node: '>=14.16'}

  '@smithy/abort-controller@4.0.4':
    resolution: {integrity: sha512-gJnEjZMvigPDQWHrW3oPrFhQtkrgqBkyjj3pCIdF3A5M6vsZODG93KNlfJprv6bp4245bdT32fsHK4kkH3KYDA==}
    engines: {node: '>=18.0.0'}

  '@smithy/chunked-blob-reader-native@4.0.0':
    resolution: {integrity: sha512-R9wM2yPmfEMsUmlMlIgSzOyICs0x9uu7UTHoccMyt7BWw8shcGM8HqB355+BZCPBcySvbTYMs62EgEQkNxz2ig==}
    engines: {node: '>=18.0.0'}

  '@smithy/chunked-blob-reader@5.0.0':
    resolution: {integrity: sha512-+sKqDBQqb036hh4NPaUiEkYFkTUGYzRsn3EuFhyfQfMy6oGHEUJDurLP9Ufb5dasr/XiAmPNMr6wa9afjQB+Gw==}
    engines: {node: '>=18.0.0'}

  '@smithy/config-resolver@4.1.4':
    resolution: {integrity: sha512-prmU+rDddxHOH0oNcwemL+SwnzcG65sBF2yXRO7aeXIn/xTlq2pX7JLVbkBnVLowHLg4/OL4+jBmv9hVrVGS+w==}
    engines: {node: '>=18.0.0'}

  '@smithy/core@3.7.0':
    resolution: {integrity: sha512-7ov8hu/4j0uPZv8b27oeOFtIBtlFmM3ibrPv/Omx1uUdoXvcpJ00U+H/OWWC/keAguLlcqwtyL2/jTlSnApgNQ==}
    engines: {node: '>=18.0.0'}

  '@smithy/core@3.7.2':
    resolution: {integrity: sha512-JoLw59sT5Bm8SAjFCYZyuCGxK8y3vovmoVbZWLDPTH5XpPEIwpFd9m90jjVMwoypDuB/SdVgje5Y4T7w50lJaw==}
    engines: {node: '>=18.0.0'}

  '@smithy/credential-provider-imds@4.0.6':
    resolution: {integrity: sha512-hKMWcANhUiNbCJouYkZ9V3+/Qf9pteR1dnwgdyzR09R4ODEYx8BbUysHwRSyex4rZ9zapddZhLFTnT4ZijR4pw==}
    engines: {node: '>=18.0.0'}

  '@smithy/eventstream-codec@4.0.4':
    resolution: {integrity: sha512-7XoWfZqWb/QoR/rAU4VSi0mWnO2vu9/ltS6JZ5ZSZv0eovLVfDfu0/AX4ub33RsJTOth3TiFWSHS5YdztvFnig==}
    engines: {node: '>=18.0.0'}

  '@smithy/eventstream-serde-browser@4.0.4':
    resolution: {integrity: sha512-3fb/9SYaYqbpy/z/H3yIi0bYKyAa89y6xPmIqwr2vQiUT2St+avRt8UKwsWt9fEdEasc5d/V+QjrviRaX1JRFA==}
    engines: {node: '>=18.0.0'}

  '@smithy/eventstream-serde-config-resolver@4.1.2':
    resolution: {integrity: sha512-JGtambizrWP50xHgbzZI04IWU7LdI0nh/wGbqH3sJesYToMi2j/DcoElqyOcqEIG/D4tNyxgRuaqBXWE3zOFhQ==}
    engines: {node: '>=18.0.0'}

  '@smithy/eventstream-serde-node@4.0.4':
    resolution: {integrity: sha512-RD6UwNZ5zISpOWPuhVgRz60GkSIp0dy1fuZmj4RYmqLVRtejFqQ16WmfYDdoSoAjlp1LX+FnZo+/hkdmyyGZ1w==}
    engines: {node: '>=18.0.0'}

  '@smithy/eventstream-serde-universal@4.0.4':
    resolution: {integrity: sha512-UeJpOmLGhq1SLox79QWw/0n2PFX+oPRE1ZyRMxPIaFEfCqWaqpB7BU9C8kpPOGEhLF7AwEqfFbtwNxGy4ReENA==}
    engines: {node: '>=18.0.0'}

  '@smithy/fetch-http-handler@5.1.0':
    resolution: {integrity: sha512-mADw7MS0bYe2OGKkHYMaqarOXuDwRbO6ArD91XhHcl2ynjGCFF+hvqf0LyQcYxkA1zaWjefSkU7Ne9mqgApSgQ==}
    engines: {node: '>=18.0.0'}

  '@smithy/hash-blob-browser@4.0.4':
    resolution: {integrity: sha512-WszRiACJiQV3QG6XMV44i5YWlkrlsM5Yxgz4jvsksuu7LDXA6wAtypfPajtNTadzpJy3KyJPoWehYpmZGKUFIQ==}
    engines: {node: '>=18.0.0'}

  '@smithy/hash-node@4.0.4':
    resolution: {integrity: sha512-qnbTPUhCVnCgBp4z4BUJUhOEkVwxiEi1cyFM+Zj6o+aY8OFGxUQleKWq8ltgp3dujuhXojIvJWdoqpm6dVO3lQ==}
    engines: {node: '>=18.0.0'}

  '@smithy/hash-stream-node@4.0.4':
    resolution: {integrity: sha512-wHo0d8GXyVmpmMh/qOR0R7Y46/G1y6OR8U+bSTB4ppEzRxd1xVAQ9xOE9hOc0bSjhz0ujCPAbfNLkLrpa6cevg==}
    engines: {node: '>=18.0.0'}

  '@smithy/invalid-dependency@4.0.4':
    resolution: {integrity: sha512-bNYMi7WKTJHu0gn26wg8OscncTt1t2b8KcsZxvOv56XA6cyXtOAAAaNP7+m45xfppXfOatXF3Sb1MNsLUgVLTw==}
    engines: {node: '>=18.0.0'}

  '@smithy/is-array-buffer@2.2.0':
    resolution: {integrity: sha512-GGP3O9QFD24uGeAXYUjwSTXARoqpZykHadOmA8G5vfJPK0/DC67qa//0qvqrJzL1xc8WQWX7/yc7fwudjPHPhA==}
    engines: {node: '>=14.0.0'}

  '@smithy/is-array-buffer@4.0.0':
    resolution: {integrity: sha512-saYhF8ZZNoJDTvJBEWgeBccCg+yvp1CX+ed12yORU3NilJScfc6gfch2oVb4QgxZrGUx3/ZJlb+c/dJbyupxlw==}
    engines: {node: '>=18.0.0'}

  '@smithy/md5-js@4.0.4':
    resolution: {integrity: sha512-uGLBVqcOwrLvGh/v/jw423yWHq/ofUGK1W31M2TNspLQbUV1Va0F5kTxtirkoHawODAZcjXTSGi7JwbnPcDPJg==}
    engines: {node: '>=18.0.0'}

  '@smithy/middleware-content-length@4.0.4':
    resolution: {integrity: sha512-F7gDyfI2BB1Kc+4M6rpuOLne5LOcEknH1n6UQB69qv+HucXBR1rkzXBnQTB2q46sFy1PM/zuSJOB532yc8bg3w==}
    engines: {node: '>=18.0.0'}

  '@smithy/middleware-endpoint@4.1.17':
    resolution: {integrity: sha512-S3hSGLKmHG1m35p/MObQCBCdRsrpbPU8B129BVzRqRfDvQqPMQ14iO4LyRw+7LNizYc605COYAcjqgawqi+6jA==}
    engines: {node: '>=18.0.0'}

<<<<<<< HEAD
  '@smithy/middleware-retry@4.1.18':
    resolution: {integrity: sha512-bYLZ4DkoxSsPxpdmeapvAKy7rM5+25gR7PGxq2iMiecmbrRGBHj9s75N74Ylg+aBiw9i5jIowC/cLU2NR0qH8w==}
=======
  '@smithy/middleware-endpoint@4.1.17':
    resolution: {integrity: sha512-S3hSGLKmHG1m35p/MObQCBCdRsrpbPU8B129BVzRqRfDvQqPMQ14iO4LyRw+7LNizYc605COYAcjqgawqi+6jA==}
    engines: {node: '>=18.0.0'}

  '@smithy/middleware-retry@4.1.15':
    resolution: {integrity: sha512-iKYUJpiyTQ33U2KlOZeUb0GwtzWR3C0soYcKuCnTmJrvt6XwTPQZhMfsjJZNw7PpQ3TU4Ati1qLSrkSJxnnSMQ==}
>>>>>>> 4ce30dea
    engines: {node: '>=18.0.0'}

  '@smithy/middleware-serde@4.0.8':
    resolution: {integrity: sha512-iSSl7HJoJaGyMIoNn2B7czghOVwJ9nD7TMvLhMWeSB5vt0TnEYyRRqPJu/TqW76WScaNvYYB8nRoiBHR9S1Ddw==}
    engines: {node: '>=18.0.0'}

  '@smithy/middleware-stack@4.0.4':
    resolution: {integrity: sha512-kagK5ggDrBUCCzI93ft6DjteNSfY8Ulr83UtySog/h09lTIOAJ/xUSObutanlPT0nhoHAkpmW9V5K8oPyLh+QA==}
    engines: {node: '>=18.0.0'}

  '@smithy/node-config-provider@4.1.3':
    resolution: {integrity: sha512-HGHQr2s59qaU1lrVH6MbLlmOBxadtzTsoO4c+bF5asdgVik3I8o7JIOzoeqWc5MjVa+vD36/LWE0iXKpNqooRw==}
    engines: {node: '>=18.0.0'}

  '@smithy/node-http-handler@4.1.0':
    resolution: {integrity: sha512-vqfSiHz2v8b3TTTrdXi03vNz1KLYYS3bhHCDv36FYDqxT7jvTll1mMnCrkD+gOvgwybuunh/2VmvOMqwBegxEg==}
    engines: {node: '>=18.0.0'}

  '@smithy/property-provider@4.0.4':
    resolution: {integrity: sha512-qHJ2sSgu4FqF4U/5UUp4DhXNmdTrgmoAai6oQiM+c5RZ/sbDwJ12qxB1M6FnP+Tn/ggkPZf9ccn4jqKSINaquw==}
    engines: {node: '>=18.0.0'}

  '@smithy/protocol-http@5.1.2':
    resolution: {integrity: sha512-rOG5cNLBXovxIrICSBm95dLqzfvxjEmuZx4KK3hWwPFHGdW3lxY0fZNXfv2zebfRO7sJZ5pKJYHScsqopeIWtQ==}
    engines: {node: '>=18.0.0'}

  '@smithy/querystring-builder@4.0.4':
    resolution: {integrity: sha512-SwREZcDnEYoh9tLNgMbpop+UTGq44Hl9tdj3rf+yeLcfH7+J8OXEBaMc2kDxtyRHu8BhSg9ADEx0gFHvpJgU8w==}
    engines: {node: '>=18.0.0'}

  '@smithy/querystring-parser@4.0.4':
    resolution: {integrity: sha512-6yZf53i/qB8gRHH/l2ZwUG5xgkPgQF15/KxH0DdXMDHjesA9MeZje/853ifkSY0x4m5S+dfDZ+c4x439PF0M2w==}
    engines: {node: '>=18.0.0'}

  '@smithy/service-error-classification@4.0.6':
    resolution: {integrity: sha512-RRoTDL//7xi4tn5FrN2NzH17jbgmnKidUqd4KvquT0954/i6CXXkh1884jBiunq24g9cGtPBEXlU40W6EpNOOg==}
    engines: {node: '>=18.0.0'}

  '@smithy/shared-ini-file-loader@4.0.4':
    resolution: {integrity: sha512-63X0260LoFBjrHifPDs+nM9tV0VMkOTl4JRMYNuKh/f5PauSjowTfvF3LogfkWdcPoxsA9UjqEOgjeYIbhb7Nw==}
    engines: {node: '>=18.0.0'}

  '@smithy/signature-v4@5.1.2':
    resolution: {integrity: sha512-d3+U/VpX7a60seHziWnVZOHuEgJlclufjkS6zhXvxcJgkJq4UWdH5eOBLzHRMx6gXjsdT9h6lfpmLzbrdupHgQ==}
    engines: {node: '>=18.0.0'}

  '@smithy/smithy-client@4.4.9':
    resolution: {integrity: sha512-mbMg8mIUAWwMmb74LoYiArP04zWElPzDoA1jVOp3or0cjlDMgoS6WTC3QXK0Vxoc9I4zdrX0tq6qsOmaIoTWEQ==}
    engines: {node: '>=18.0.0'}

  '@smithy/smithy-client@4.4.9':
    resolution: {integrity: sha512-mbMg8mIUAWwMmb74LoYiArP04zWElPzDoA1jVOp3or0cjlDMgoS6WTC3QXK0Vxoc9I4zdrX0tq6qsOmaIoTWEQ==}
    engines: {node: '>=18.0.0'}

  '@smithy/types@4.3.1':
    resolution: {integrity: sha512-UqKOQBL2x6+HWl3P+3QqFD4ncKq0I8Nuz9QItGv5WuKuMHuuwlhvqcZCoXGfc+P1QmfJE7VieykoYYmrOoFJxA==}
    engines: {node: '>=18.0.0'}

  '@smithy/url-parser@4.0.4':
    resolution: {integrity: sha512-eMkc144MuN7B0TDA4U2fKs+BqczVbk3W+qIvcoCY6D1JY3hnAdCuhCZODC+GAeaxj0p6Jroz4+XMUn3PCxQQeQ==}
    engines: {node: '>=18.0.0'}

  '@smithy/util-base64@4.0.0':
    resolution: {integrity: sha512-CvHfCmO2mchox9kjrtzoHkWHxjHZzaFojLc8quxXY7WAAMAg43nuxwv95tATVgQFNDwd4M9S1qFzj40Ul41Kmg==}
    engines: {node: '>=18.0.0'}

  '@smithy/util-body-length-browser@4.0.0':
    resolution: {integrity: sha512-sNi3DL0/k64/LO3A256M+m3CDdG6V7WKWHdAiBBMUN8S3hK3aMPhwnPik2A/a2ONN+9doY9UxaLfgqsIRg69QA==}
    engines: {node: '>=18.0.0'}

  '@smithy/util-body-length-node@4.0.0':
    resolution: {integrity: sha512-q0iDP3VsZzqJyje8xJWEJCNIu3lktUGVoSy1KB0UWym2CL1siV3artm+u1DFYTLejpsrdGyCSWBdGNjJzfDPjg==}
    engines: {node: '>=18.0.0'}

  '@smithy/util-buffer-from@2.2.0':
    resolution: {integrity: sha512-IJdWBbTcMQ6DA0gdNhh/BwrLkDR+ADW5Kr1aZmd4k3DIF6ezMV4R2NIAmT08wQJ3yUK82thHWmC/TnK/wpMMIA==}
    engines: {node: '>=14.0.0'}

  '@smithy/util-buffer-from@4.0.0':
    resolution: {integrity: sha512-9TOQ7781sZvddgO8nxueKi3+yGvkY35kotA0Y6BWRajAv8jjmigQ1sBwz0UX47pQMYXJPahSKEKYFgt+rXdcug==}
    engines: {node: '>=18.0.0'}

  '@smithy/util-config-provider@4.0.0':
    resolution: {integrity: sha512-L1RBVzLyfE8OXH+1hsJ8p+acNUSirQnWQ6/EgpchV88G6zGBTDPdXiiExei6Z1wR2RxYvxY/XLw6AMNCCt8H3w==}
    engines: {node: '>=18.0.0'}

  '@smithy/util-defaults-mode-browser@4.0.25':
    resolution: {integrity: sha512-pxEWsxIsOPLfKNXvpgFHBGFC3pKYKUFhrud1kyooO9CJai6aaKDHfT10Mi5iiipPXN/JhKAu3qX9o75+X85OdQ==}
    engines: {node: '>=18.0.0'}

  '@smithy/util-defaults-mode-node@4.0.25':
    resolution: {integrity: sha512-+w4n4hKFayeCyELZLfsSQG5mCC3TwSkmRHv4+el5CzFU8ToQpYGhpV7mrRzqlwKkntlPilT1HJy1TVeEvEjWOQ==}
    engines: {node: '>=18.0.0'}

  '@smithy/util-endpoints@3.0.6':
    resolution: {integrity: sha512-YARl3tFL3WgPuLzljRUnrS2ngLiUtkwhQtj8PAL13XZSyUiNLQxwG3fBBq3QXFqGFUXepIN73pINp3y8c2nBmA==}
    engines: {node: '>=18.0.0'}

  '@smithy/util-hex-encoding@4.0.0':
    resolution: {integrity: sha512-Yk5mLhHtfIgW2W2WQZWSg5kuMZCVbvhFmC7rV4IO2QqnZdbEFPmQnCcGMAX2z/8Qj3B9hYYNjZOhWym+RwhePw==}
    engines: {node: '>=18.0.0'}

  '@smithy/util-middleware@4.0.4':
    resolution: {integrity: sha512-9MLKmkBmf4PRb0ONJikCbCwORACcil6gUWojwARCClT7RmLzF04hUR4WdRprIXal7XVyrddadYNfp2eF3nrvtQ==}
    engines: {node: '>=18.0.0'}

  '@smithy/util-retry@4.0.6':
    resolution: {integrity: sha512-+YekoF2CaSMv6zKrA6iI/N9yva3Gzn4L6n35Luydweu5MMPYpiGZlWqehPHDHyNbnyaYlz/WJyYAZnC+loBDZg==}
    engines: {node: '>=18.0.0'}

  '@smithy/util-stream@4.2.3':
    resolution: {integrity: sha512-cQn412DWHHFNKrQfbHY8vSFI3nTROY1aIKji9N0tpp8gUABRilr7wdf8fqBbSlXresobM+tQFNk6I+0LXK/YZg==}
    engines: {node: '>=18.0.0'}

  '@smithy/util-uri-escape@4.0.0':
    resolution: {integrity: sha512-77yfbCbQMtgtTylO9itEAdpPXSog3ZxMe09AEhm0dU0NLTalV70ghDZFR+Nfi1C60jnJoh/Re4090/DuZh2Omg==}
    engines: {node: '>=18.0.0'}

  '@smithy/util-utf8@2.3.0':
    resolution: {integrity: sha512-R8Rdn8Hy72KKcebgLiv8jQcQkXoLMOGGv5uI1/k0l+snqkOzQ1R0ChUBCxWMlBsFMekWjq0wRudIweFs7sKT5A==}
    engines: {node: '>=14.0.0'}

  '@smithy/util-utf8@4.0.0':
    resolution: {integrity: sha512-b+zebfKCfRdgNJDknHCob3O7FpeYQN6ZG6YLExMcasDHsCXlsXCEuiPZeLnJLpwa5dvPetGlnGCiMHuLwGvFow==}
    engines: {node: '>=18.0.0'}

  '@smithy/util-waiter@4.0.6':
    resolution: {integrity: sha512-slcr1wdRbX7NFphXZOxtxRNA7hXAAtJAXJDE/wdoMAos27SIquVCKiSqfB6/28YzQ8FCsB5NKkhdM5gMADbqxg==}
    engines: {node: '>=18.0.0'}

  '@swc/cli@0.6.0':
    resolution: {integrity: sha512-Q5FsI3Cw0fGMXhmsg7c08i4EmXCrcl+WnAxb6LYOLHw4JFFC3yzmx9LaXZ7QMbA+JZXbigU2TirI7RAfO0Qlnw==}
    engines: {node: '>= 16.14.0'}
    hasBin: true
    peerDependencies:
      '@swc/core': ^1.2.66
      chokidar: ^4.0.1
    peerDependenciesMeta:
      chokidar:
        optional: true

  '@swc/core-darwin-arm64@1.12.11':
    resolution: {integrity: sha512-J19Jj9Y5x/N0loExH7W0OI9OwwoVyxutDdkyq1o/kgXyBqmmzV7Y/Q9QekI2Fm/qc5mNeAdP7aj4boY4AY/JPw==}
    engines: {node: '>=10'}
    cpu: [arm64]
    os: [darwin]

  '@swc/core-darwin-x64@1.12.11':
    resolution: {integrity: sha512-PTuUQrfStQ6cjW+uprGO2lpQHy84/l0v+GqRqq8s/jdK55rFRjMfCeyf6FAR0l6saO5oNOQl+zWR1aNpj8pMQw==}
    engines: {node: '>=10'}
    cpu: [x64]
    os: [darwin]

  '@swc/core-linux-arm-gnueabihf@1.12.11':
    resolution: {integrity: sha512-poxBq152HsupOtnZilenvHmxZ9a8SRj4LtfxUnkMDNOGrZR9oxbQNwEzNKfi3RXEcXz+P8c0Rai1ubBazXv8oQ==}
    engines: {node: '>=10'}
    cpu: [arm]
    os: [linux]

  '@swc/core-linux-arm64-gnu@1.12.11':
    resolution: {integrity: sha512-y1HNamR/D0Hc8xIE910ysyLe269UYiGaQPoLjQS0phzWFfWdMj9bHM++oydVXZ4RSWycO7KyJ3uvw4NilvyMKQ==}
    engines: {node: '>=10'}
    cpu: [arm64]
    os: [linux]

  '@swc/core-linux-arm64-musl@1.12.11':
    resolution: {integrity: sha512-LlBxPh/32pyQsu2emMEOFRm7poEFLsw12Y1mPY7FWZiZeptomKSOSHRzKDz9EolMiV4qhK1caP1lvW4vminYgQ==}
    engines: {node: '>=10'}
    cpu: [arm64]
    os: [linux]

  '@swc/core-linux-x64-gnu@1.12.11':
    resolution: {integrity: sha512-bOjiZB8O/1AzHkzjge1jqX62HGRIpOHqFUrGPfAln/NC6NR+Z2A78u3ixV7k5KesWZFhCV0YVGJL+qToL27myA==}
    engines: {node: '>=10'}
    cpu: [x64]
    os: [linux]

  '@swc/core-linux-x64-musl@1.12.11':
    resolution: {integrity: sha512-4dzAtbT/m3/UjF045+33gLiHd8aSXJDoqof7gTtu4q0ZyAf7XJ3HHspz+/AvOJLVo4FHHdFcdXhmo/zi1nFn8A==}
    engines: {node: '>=10'}
    cpu: [x64]
    os: [linux]

  '@swc/core-win32-arm64-msvc@1.12.11':
    resolution: {integrity: sha512-h8HiwBZErKvCAmjW92JvQp0iOqm6bncU4ac5jxBGkRApabpUenNJcj3h2g5O6GL5K6T9/WhnXE5gyq/s1fhPQg==}
    engines: {node: '>=10'}
    cpu: [arm64]
    os: [win32]

  '@swc/core-win32-ia32-msvc@1.12.11':
    resolution: {integrity: sha512-1pwr325mXRNUhxTtXmx1IokV5SiRL+6iDvnt3FRXj+X5UvXXKtg2zeyftk+03u8v8v8WUr5I32hIypVJPTNxNg==}
    engines: {node: '>=10'}
    cpu: [ia32]
    os: [win32]

  '@swc/core-win32-x64-msvc@1.12.11':
    resolution: {integrity: sha512-5gggWo690Gvs7XiPxAmb5tHwzB9RTVXUV7AWoGb6bmyUd1OXYaebQF0HAOtade5jIoNhfQMQJ7QReRgt/d2jAA==}
    engines: {node: '>=10'}
    cpu: [x64]
    os: [win32]

  '@swc/core@1.12.11':
    resolution: {integrity: sha512-P3GM+0lqjFctcp5HhR9mOcvLSX3SptI9L1aux0Fuvgt8oH4f92rCUrkodAa0U2ktmdjcyIiG37xg2mb/dSCYSA==}
    engines: {node: '>=10'}
    peerDependencies:
      '@swc/helpers': '>=0.5.17'
    peerDependenciesMeta:
      '@swc/helpers':
        optional: true

  '@swc/counter@0.1.3':
    resolution: {integrity: sha512-e2BR4lsJkkRlKZ/qCHPw9ZaSxc0MVUd7gtbtaB7aMvHeJVYe8sOB8DBZkP2DtISHGSku9sCK6T6cnY0CtXrOCQ==}

  '@swc/types@0.1.23':
    resolution: {integrity: sha512-u1iIVZV9Q0jxY+yM2vw/hZGDNudsN85bBpTqzAQ9rzkxW9D+e3aEM4Han+ow518gSewkXgjmEK0BD79ZcNVgPw==}

  '@szmarczak/http-timer@5.0.1':
    resolution: {integrity: sha512-+PmQX0PiAYPMeVYe237LJAYvOMYW1j2rH5YROyS3b4CTVJum34HfRvKvAzozHAQG0TnHNdUfY9nCeUyRAs//cw==}
    engines: {node: '>=14.16'}

  '@tokenizer/inflate@0.2.7':
    resolution: {integrity: sha512-MADQgmZT1eKjp06jpI2yozxaU9uVs4GzzgSL+uEq7bVcJ9V1ZXQkeGNql1fsSI0gMy1vhvNTNbUqrx+pZfJVmg==}
    engines: {node: '>=18'}

  '@tokenizer/token@0.3.0':
    resolution: {integrity: sha512-OvjF+z51L3ov0OyAU0duzsYuvO01PH7x4t6DJx+guahgTnBHkhJdG7soQeTSFLWN3efnHyibZ4Z8l2EuWwJN3A==}

  '@tsconfig/node10@1.0.11':
    resolution: {integrity: sha512-DcRjDCujK/kCk/cUe8Xz8ZSpm8mS3mNNpta+jGCA6USEDfktlNvm1+IuZ9eTcDbNk41BHwpHHeW+N1lKCz4zOw==}

  '@tsconfig/node12@1.0.11':
    resolution: {integrity: sha512-cqefuRsh12pWyGsIoBKJA9luFu3mRxCA+ORZvA4ktLSzIuCUtWVxGIuXigEwO5/ywWFMZ2QEGKWvkZG1zDMTag==}

  '@tsconfig/node14@1.0.3':
    resolution: {integrity: sha512-ysT8mhdixWK6Hw3i1V2AeRqZ5WfXg1G43mqoYlM2nc6388Fq5jcXyr5mRsqViLx/GJYdoL0bfXD8nmF+Zn/Iow==}

  '@tsconfig/node16@1.0.4':
    resolution: {integrity: sha512-vxhUy4J8lyeyinH7Azl1pdd43GJhZH/tP2weN8TntQblOY+A0XbT8DJk1/oCPuOOyg/Ja757rG0CgHcWC8OfMA==}

  '@types/body-parser@1.19.6':
    resolution: {integrity: sha512-HLFeCYgz89uk22N5Qg3dvGvsv46B8GLvKKo1zKG4NybA8U2DiEO3w9lqGg29t/tfLRJpJ6iQxnVw4OnB7MoM9g==}

  '@types/connect@3.4.38':
    resolution: {integrity: sha512-K6uROf1LD88uDQqJCktA4yzL1YYAK6NgfsI0v/mTgyPKWsX1CnJ0XPSDhViejru1GcRkLWb8RlzFYJRqGUbaug==}

  '@types/eslint-scope@3.7.7':
    resolution: {integrity: sha512-MzMFlSLBqNF2gcHWO0G1vP/YQyfvrxZ0bF+u7mzUdZ1/xK4A4sru+nraZz5i3iEIk1l1uyicaDVTB4QbbEkAYg==}

  '@types/eslint@9.6.1':
    resolution: {integrity: sha512-FXx2pKgId/WyYo2jXw63kk7/+TY7u7AziEJxJAnSFzHlqTAS3Ync6SvgYAN/k4/PQpnnVuzoMuVnByKK2qp0ag==}

  '@types/estree@1.0.8':
    resolution: {integrity: sha512-dWHzHa2WqEXI/O1E9OjrocMTKJl2mSrEolh1Iomrv6U+JuNwaHXsXx9bLu5gG7BUWFIN0skIQJQ/L1rIex4X6w==}

  '@types/express-serve-static-core@5.0.7':
    resolution: {integrity: sha512-R+33OsgWw7rOhD1emjU7dzCDHucJrgJXMA5PYCzJxVil0dsyx5iBEPHqpPfiKNJQb7lZ1vxwoLR4Z87bBUpeGQ==}

  '@types/express@5.0.3':
    resolution: {integrity: sha512-wGA0NX93b19/dZC1J18tKWVIYWyyF2ZjT9vin/NRu0qzzvfVzWjs04iq2rQ3H65vCTQYlRqs3YHfY7zjdV+9Kw==}

  '@types/http-cache-semantics@4.0.4':
    resolution: {integrity: sha512-1m0bIFVc7eJWyve9S0RnuRgcQqF/Xd5QsUZAZeQFr1Q3/p9JWoQQEqmVy+DPTNpGXwhgIetAoYF8JSc33q29QA==}

  '@types/http-errors@2.0.5':
    resolution: {integrity: sha512-r8Tayk8HJnX0FztbZN7oVqGccWgw98T/0neJphO91KkmOzug1KkofZURD4UaD5uH8AqcFLfdPErnBod0u71/qg==}

  '@types/istanbul-lib-coverage@2.0.6':
    resolution: {integrity: sha512-2QF/t/auWm0lsy8XtKVPG19v3sSOQlJe/YHZgfjb/KBBHOGSV+J2q/S671rcq9uTBrLAXmZpqJiaQbMT+zNU1w==}

  '@types/istanbul-lib-report@3.0.3':
    resolution: {integrity: sha512-NQn7AHQnk/RSLOxrBbGyJM/aVQ+pjj5HCgasFxc0K/KhoATfQ/47AyUl15I2yBUpihjmas+a+VJBOqecrFH+uA==}

  '@types/istanbul-reports@3.0.4':
    resolution: {integrity: sha512-pk2B1NWalF9toCRu6gjBzR69syFjP4Od8WRAX+0mmf9lAjCRicLOWc+ZrxZHx/0XRjotgkF9t6iaMJ+aXcOdZQ==}

  '@types/jest@30.0.0':
    resolution: {integrity: sha512-XTYugzhuwqWjws0CVz8QpM36+T+Dz5mTEBKhNs/esGLnCIlGdRy+Dq78NRjd7ls7r8BC8ZRMOrKlkO1hU0JOwA==}

  '@types/json-schema@7.0.15':
    resolution: {integrity: sha512-5+fP8P8MFNC+AyZCDxrB2pkZFPGzqQWUzpSeuuVLvm8VMcorNYavBqoFcxK8bQz4Qsbn4oUEEem4wDLfcysGHA==}

  '@types/jsonwebtoken@9.0.10':
    resolution: {integrity: sha512-asx5hIG9Qmf/1oStypjanR7iKTv0gXQ1Ov/jfrX6kS/EO0OFni8orbmGCn0672NHR3kXHwpAwR+B368ZGN/2rA==}

  '@types/jsonwebtoken@9.0.7':
    resolution: {integrity: sha512-ugo316mmTYBl2g81zDFnZ7cfxlut3o+/EQdaP7J8QN2kY6lJ22hmQYCK5EHcJHbrW+dkCGSCPgbG8JtYj6qSrg==}

  '@types/mime@1.3.5':
    resolution: {integrity: sha512-/pyBZWSLD2n0dcHE3hq8s8ZvcETHtEuF+3E7XVt0Ig2nvsVQXdghHVcEkIWjy9A0wKfTn97a/PSDYohKIlnP/w==}

  '@types/ms@2.1.0':
    resolution: {integrity: sha512-GsCCIZDE/p3i96vtEqx+7dBUGXrc7zeSK3wwPHIaRThS+9OhWIXRqzs4d6k1SVU8g91DrNRWxWUGhp5KXQb2VA==}

  '@types/node-fetch@2.6.12':
    resolution: {integrity: sha512-8nneRWKCg3rMtF69nLQJnOYUcbafYeFSjqkw3jCRLsqkWFlHaoQrr5mXmofFGOx3DKn7UfmBMyov8ySvLRVldA==}

  '@types/node@18.19.118':
    resolution: {integrity: sha512-hIPK0hSrrcaoAu/gJMzN3QClXE4QdCdFvaenJ0JsjIbExP1JFFVH+RHcBt25c9n8bx5dkIfqKE+uw6BmBns7ug==}

  '@types/node@22.16.2':
    resolution: {integrity: sha512-Cdqa/eJTvt4fC4wmq1Mcc0CPUjp/Qy2FGqLza3z3pKymsI969TcZ54diNJv8UYUgeWxyb8FSbCkhdR6WqmUFhA==}

  '@types/passport-jwt@4.0.1':
    resolution: {integrity: sha512-Y0Ykz6nWP4jpxgEUYq8NoVZeCQPo1ZndJLfapI249g1jHChvRfZRO/LS3tqu26YgAS/laI1qx98sYGz0IalRXQ==}

  '@types/passport-strategy@0.2.38':
    resolution: {integrity: sha512-GC6eMqqojOooq993Tmnmp7AUTbbQSgilyvpCYQjT+H6JfG/g6RGc7nXEniZlp0zyKJ0WUdOiZWLBZft9Yug1uA==}

  '@types/passport@1.0.17':
    resolution: {integrity: sha512-aciLyx+wDwT2t2/kJGJR2AEeBz0nJU4WuRX04Wu9Dqc5lSUtwu0WERPHYsLhF9PtseiAMPBGNUOtFjxZ56prsg==}

  '@types/qs@6.14.0':
    resolution: {integrity: sha512-eOunJqu0K1923aExK6y8p6fsihYEn/BYuQ4g0CxAAgFc4b/ZLN4CrsRZ55srTdqoiLzU2B2evC+apEIxprEzkQ==}

  '@types/range-parser@1.2.7':
    resolution: {integrity: sha512-hKormJbkJqzQGhziax5PItDUTMAM9uE2XXQmM37dyd4hVM+5aVl7oVxMVUiVQn2oCQFN/LKCZdvSM0pFRqbSmQ==}

  '@types/send@0.17.5':
    resolution: {integrity: sha512-z6F2D3cOStZvuk2SaP6YrwkNO65iTZcwA2ZkSABegdkAh/lf+Aa/YQndZVfmEXT5vgAp6zv06VQ3ejSVjAny4w==}

  '@types/serve-static@1.15.8':
    resolution: {integrity: sha512-roei0UY3LhpOJvjbIP6ZZFngyLKl5dskOtDhxY5THRSpO+ZI+nzJ+m5yUMzGrp89YRa7lvknKkMYjqQFGwA7Sg==}

  '@types/stack-utils@2.0.3':
    resolution: {integrity: sha512-9aEbYZ3TbYMznPdcdr3SmIrLXwC/AKZXQeCf9Pgao5CKb8CyHuEX5jzWPTkvregvhRJHcpRO6BFoGW9ycaOkYw==}

  '@types/uuid@9.0.8':
    resolution: {integrity: sha512-jg+97EGIcY9AGHJJRaaPVgetKDsrTgbRjQ5Msgjh/DQKEFl0DtyRr/VCOyD1T2R1MNeWPK/u7JoGhlDZnKBAfA==}

  '@types/validator@13.15.2':
    resolution: {integrity: sha512-y7pa/oEJJ4iGYBxOpfAKn5b9+xuihvzDVnC/OSvlVnGxVg0pOqmjiMafiJ1KVNQEaPZf9HsEp5icEwGg8uIe5Q==}

  '@types/ws@8.18.1':
    resolution: {integrity: sha512-ThVF6DCVhA8kUGy+aazFQ4kXQ7E1Ty7A3ypFOe0IcJV8O/M511G99AW24irKrW56Wt44yG9+ij8FaqoBGkuBXg==}

  '@types/yargs-parser@21.0.3':
    resolution: {integrity: sha512-I4q9QU9MQv4oEOz4tAHJtNz1cwuLxn2F3xcc2iV5WdqLPpUnj30aUuxt1mAxYTG+oe8CZMV/+6rU4S4gRDzqtQ==}

  '@types/yargs@17.0.33':
    resolution: {integrity: sha512-WpxBCKWPLr4xSsHgz511rFJAM+wS28w2zEO1QDNY5zM/S8ok70NNfztH0xwhqKyaK0OHCbN98LDAZuy1ctxDkA==}

  '@typescript-eslint/eslint-plugin@8.36.0':
    resolution: {integrity: sha512-lZNihHUVB6ZZiPBNgOQGSxUASI7UJWhT8nHyUGCnaQ28XFCw98IfrMCG3rUl1uwUWoAvodJQby2KTs79UTcrAg==}
    engines: {node: ^18.18.0 || ^20.9.0 || >=21.1.0}
    peerDependencies:
      '@typescript-eslint/parser': ^8.36.0
      eslint: ^8.57.0 || ^9.0.0
      typescript: '>=4.8.4 <5.9.0'

  '@typescript-eslint/parser@8.36.0':
    resolution: {integrity: sha512-FuYgkHwZLuPbZjQHzJXrtXreJdFMKl16BFYyRrLxDhWr6Qr7Kbcu2s1Yhu8tsiMXw1S0W1pjfFfYEt+R604s+Q==}
    engines: {node: ^18.18.0 || ^20.9.0 || >=21.1.0}
    peerDependencies:
      eslint: ^8.57.0 || ^9.0.0
      typescript: '>=4.8.4 <5.9.0'

  '@typescript-eslint/project-service@8.36.0':
    resolution: {integrity: sha512-JAhQFIABkWccQYeLMrHadu/fhpzmSQ1F1KXkpzqiVxA/iYI6UnRt2trqXHt1sYEcw1mxLnB9rKMsOxXPxowN/g==}
    engines: {node: ^18.18.0 || ^20.9.0 || >=21.1.0}
    peerDependencies:
      typescript: '>=4.8.4 <5.9.0'

  '@typescript-eslint/scope-manager@8.36.0':
    resolution: {integrity: sha512-wCnapIKnDkN62fYtTGv2+RY8FlnBYA3tNm0fm91kc2BjPhV2vIjwwozJ7LToaLAyb1ca8BxrS7vT+Pvvf7RvqA==}
    engines: {node: ^18.18.0 || ^20.9.0 || >=21.1.0}

  '@typescript-eslint/tsconfig-utils@8.36.0':
    resolution: {integrity: sha512-Nhh3TIEgN18mNbdXpd5Q8mSCBnrZQeY9V7Ca3dqYvNDStNIGRmJA6dmrIPMJ0kow3C7gcQbpsG2rPzy1Ks/AnA==}
    engines: {node: ^18.18.0 || ^20.9.0 || >=21.1.0}
    peerDependencies:
      typescript: '>=4.8.4 <5.9.0'

  '@typescript-eslint/type-utils@8.36.0':
    resolution: {integrity: sha512-5aaGYG8cVDd6cxfk/ynpYzxBRZJk7w/ymto6uiyUFtdCozQIsQWh7M28/6r57Fwkbweng8qAzoMCPwSJfWlmsg==}
    engines: {node: ^18.18.0 || ^20.9.0 || >=21.1.0}
    peerDependencies:
      eslint: ^8.57.0 || ^9.0.0
      typescript: '>=4.8.4 <5.9.0'

  '@typescript-eslint/types@8.36.0':
    resolution: {integrity: sha512-xGms6l5cTJKQPZOKM75Dl9yBfNdGeLRsIyufewnxT4vZTrjC0ImQT4fj8QmtJK84F58uSh5HVBSANwcfiXxABQ==}
    engines: {node: ^18.18.0 || ^20.9.0 || >=21.1.0}

  '@typescript-eslint/typescript-estree@8.36.0':
    resolution: {integrity: sha512-JaS8bDVrfVJX4av0jLpe4ye0BpAaUW7+tnS4Y4ETa3q7NoZgzYbN9zDQTJ8kPb5fQ4n0hliAt9tA4Pfs2zA2Hg==}
    engines: {node: ^18.18.0 || ^20.9.0 || >=21.1.0}
    peerDependencies:
      typescript: '>=4.8.4 <5.9.0'

  '@typescript-eslint/utils@8.36.0':
    resolution: {integrity: sha512-VOqmHu42aEMT+P2qYjylw6zP/3E/HvptRwdn/PZxyV27KhZg2IOszXod4NcXisWzPAGSS4trE/g4moNj6XmH2g==}
    engines: {node: ^18.18.0 || ^20.9.0 || >=21.1.0}
    peerDependencies:
      eslint: ^8.57.0 || ^9.0.0
      typescript: '>=4.8.4 <5.9.0'

  '@typescript-eslint/visitor-keys@8.36.0':
    resolution: {integrity: sha512-vZrhV2lRPWDuGoxcmrzRZyxAggPL+qp3WzUrlZD+slFueDiYHxeBa34dUXPuC0RmGKzl4lS5kFJYvKCq9cnNDA==}
    engines: {node: ^18.18.0 || ^20.9.0 || >=21.1.0}

  '@webassemblyjs/ast@1.14.1':
    resolution: {integrity: sha512-nuBEDgQfm1ccRp/8bCQrx1frohyufl4JlbMMZ4P1wpeOfDhF6FQkxZJ1b/e+PLwr6X1Nhw6OLme5usuBWYBvuQ==}

  '@webassemblyjs/floating-point-hex-parser@1.13.2':
    resolution: {integrity: sha512-6oXyTOzbKxGH4steLbLNOu71Oj+C8Lg34n6CqRvqfS2O71BxY6ByfMDRhBytzknj9yGUPVJ1qIKhRlAwO1AovA==}

  '@webassemblyjs/helper-api-error@1.13.2':
    resolution: {integrity: sha512-U56GMYxy4ZQCbDZd6JuvvNV/WFildOjsaWD3Tzzvmw/mas3cXzRJPMjP83JqEsgSbyrmaGjBfDtV7KDXV9UzFQ==}

  '@webassemblyjs/helper-buffer@1.14.1':
    resolution: {integrity: sha512-jyH7wtcHiKssDtFPRB+iQdxlDf96m0E39yb0k5uJVhFGleZFoNw1c4aeIcVUPPbXUVJ94wwnMOAqUHyzoEPVMA==}

  '@webassemblyjs/helper-numbers@1.13.2':
    resolution: {integrity: sha512-FE8aCmS5Q6eQYcV3gI35O4J789wlQA+7JrqTTpJqn5emA4U2hvwJmvFRC0HODS+3Ye6WioDklgd6scJ3+PLnEA==}

  '@webassemblyjs/helper-wasm-bytecode@1.13.2':
    resolution: {integrity: sha512-3QbLKy93F0EAIXLh0ogEVR6rOubA9AoZ+WRYhNbFyuB70j3dRdwH9g+qXhLAO0kiYGlg3TxDV+I4rQTr/YNXkA==}

  '@webassemblyjs/helper-wasm-section@1.14.1':
    resolution: {integrity: sha512-ds5mXEqTJ6oxRoqjhWDU83OgzAYjwsCV8Lo/N+oRsNDmx/ZDpqalmrtgOMkHwxsG0iI//3BwWAErYRHtgn0dZw==}

  '@webassemblyjs/ieee754@1.13.2':
    resolution: {integrity: sha512-4LtOzh58S/5lX4ITKxnAK2USuNEvpdVV9AlgGQb8rJDHaLeHciwG4zlGr0j/SNWlr7x3vO1lDEsuePvtcDNCkw==}

  '@webassemblyjs/leb128@1.13.2':
    resolution: {integrity: sha512-Lde1oNoIdzVzdkNEAWZ1dZ5orIbff80YPdHx20mrHwHrVNNTjNr8E3xz9BdpcGqRQbAEa+fkrCb+fRFTl/6sQw==}

  '@webassemblyjs/utf8@1.13.2':
    resolution: {integrity: sha512-3NQWGjKTASY1xV5m7Hr0iPeXD9+RDobLll3T9d2AO+g3my8xy5peVyjSag4I50mR1bBSN/Ct12lo+R9tJk0NZQ==}

  '@webassemblyjs/wasm-edit@1.14.1':
    resolution: {integrity: sha512-RNJUIQH/J8iA/1NzlE4N7KtyZNHi3w7at7hDjvRNm5rcUXa00z1vRz3glZoULfJ5mpvYhLybmVcwcjGrC1pRrQ==}

  '@webassemblyjs/wasm-gen@1.14.1':
    resolution: {integrity: sha512-AmomSIjP8ZbfGQhumkNvgC33AY7qtMCXnN6bL2u2Js4gVCg8fp735aEiMSBbDR7UQIj90n4wKAFUSEd0QN2Ukg==}

  '@webassemblyjs/wasm-opt@1.14.1':
    resolution: {integrity: sha512-PTcKLUNvBqnY2U6E5bdOQcSM+oVP/PmrDY9NzowJjislEjwP/C4an2303MCVS2Mg9d3AJpIGdUFIQQWbPds0Sw==}

  '@webassemblyjs/wasm-parser@1.14.1':
    resolution: {integrity: sha512-JLBl+KZ0R5qB7mCnud/yyX08jWFw5MsoalJ1pQ4EdFlgj9VdXKGuENGsiCIjegI1W7p91rUlcB/LB5yRJKNTcQ==}

  '@webassemblyjs/wast-printer@1.14.1':
    resolution: {integrity: sha512-kPSSXE6De1XOR820C90RIo2ogvZG+c3KiHzqUoO/F34Y2shGzesfqv7o57xrxovZJH/MetF5UjroJ/R/3isoiw==}

  '@xhmikosr/archive-type@7.0.0':
    resolution: {integrity: sha512-sIm84ZneCOJuiy3PpWR5bxkx3HaNt1pqaN+vncUBZIlPZCq8ASZH+hBVdu5H8znR7qYC6sKwx+ie2Q7qztJTxA==}
    engines: {node: ^14.14.0 || >=16.0.0}

  '@xhmikosr/bin-check@7.0.3':
    resolution: {integrity: sha512-4UnCLCs8DB+itHJVkqFp9Zjg+w/205/J2j2wNBsCEAm/BuBmtua2hhUOdAMQE47b1c7P9Xmddj0p+X1XVsfHsA==}
    engines: {node: '>=18'}

  '@xhmikosr/bin-wrapper@13.0.5':
    resolution: {integrity: sha512-DT2SAuHDeOw0G5bs7wZbQTbf4hd8pJ14tO0i4cWhRkIJfgRdKmMfkDilpaJ8uZyPA0NVRwasCNAmMJcWA67osw==}
    engines: {node: '>=18'}

  '@xhmikosr/decompress-tar@8.0.1':
    resolution: {integrity: sha512-dpEgs0cQKJ2xpIaGSO0hrzz3Kt8TQHYdizHsgDtLorWajuHJqxzot9Hbi0huRxJuAGG2qiHSQkwyvHHQtlE+fg==}
    engines: {node: '>=18'}

  '@xhmikosr/decompress-tarbz2@8.0.2':
    resolution: {integrity: sha512-p5A2r/AVynTQSsF34Pig6olt9CvRj6J5ikIhzUd3b57pUXyFDGtmBstcw+xXza0QFUh93zJsmY3zGeNDlR2AQQ==}
    engines: {node: '>=18'}

  '@xhmikosr/decompress-targz@8.0.1':
    resolution: {integrity: sha512-mvy5AIDIZjQ2IagMI/wvauEiSNHhu/g65qpdM4EVoYHUJBAmkQWqcPJa8Xzi1aKVTmOA5xLJeDk7dqSjlHq8Mg==}
    engines: {node: '>=18'}

  '@xhmikosr/decompress-unzip@7.0.0':
    resolution: {integrity: sha512-GQMpzIpWTsNr6UZbISawsGI0hJ4KA/mz5nFq+cEoPs12UybAqZWKbyIaZZyLbJebKl5FkLpsGBkrplJdjvUoSQ==}
    engines: {node: '>=18'}

  '@xhmikosr/decompress@10.0.1':
    resolution: {integrity: sha512-6uHnEEt5jv9ro0CDzqWlFgPycdE+H+kbJnwyxgZregIMLQ7unQSCNVsYG255FoqU8cP46DyggI7F7LohzEl8Ag==}
    engines: {node: '>=18'}

  '@xhmikosr/downloader@15.0.1':
    resolution: {integrity: sha512-fiuFHf3Dt6pkX8HQrVBsK0uXtkgkVlhrZEh8b7VgoDqFf+zrgFBPyrwCqE/3nDwn3hLeNz+BsrS7q3mu13Lp1g==}
    engines: {node: '>=18'}

  '@xhmikosr/os-filter-obj@3.0.0':
    resolution: {integrity: sha512-siPY6BD5dQ2SZPl3I0OZBHL27ZqZvLEosObsZRQ1NUB8qcxegwt0T9eKtV96JMFQpIz1elhkzqOg4c/Ri6Dp9A==}
    engines: {node: ^14.14.0 || >=16.0.0}

  '@xtuc/ieee754@1.2.0':
    resolution: {integrity: sha512-DX8nKgqcGwsc0eJSqYt5lwP4DH5FlHnmuWWBRy7X0NcaGR0ZtuyeESgMwTYVEtxmsNGY+qit4QYT/MIYTOTPeA==}

  '@xtuc/long@4.2.2':
    resolution: {integrity: sha512-NuHqBY1PB/D8xU6s/thBgOAiAP7HOYDQ32+BFZILJ8ivkUkAHQnWfn6WhL79Owj1qmUnoN/YPhktdIoucipkAQ==}

  abort-controller@3.0.0:
    resolution: {integrity: sha512-h8lQ8tacZYnR3vNQTgibj+tODHI5/+l06Au2Pcriv/Gmet0eaj4TwWH41sO9wnHDiQsEj19q0drzdWdeAHtweg==}
    engines: {node: '>=6.5'}

  accepts@2.0.0:
    resolution: {integrity: sha512-5cvg6CtKwfgdmVqY1WIiXKc3Q1bkRqGLi+2W/6ao+6Y7gu/RCwRuAhGEzh5B4KlszSuTLgZYuqFqo5bImjNKng==}
    engines: {node: '>= 0.6'}

  acorn-jsx@5.3.2:
    resolution: {integrity: sha512-rq9s+JNhf0IChjtDXxllJ7g41oZk5SlXtp0LHwyA5cejwn7vKmKp4pPri6YEePv2PU65sAsegbXtIinmDFDXgQ==}
    peerDependencies:
      acorn: ^6.0.0 || ^7.0.0 || ^8.0.0

  acorn-walk@8.3.4:
    resolution: {integrity: sha512-ueEepnujpqee2o5aIYnvHU6C0A42MNdsIDeqy5BydrkuC5R1ZuUFnm27EeFJGoEHJQgn3uleRvmTXaJgfXbt4g==}
    engines: {node: '>=0.4.0'}

  acorn@8.15.0:
    resolution: {integrity: sha512-NZyJarBfL7nWwIq+FDL6Zp/yHEhePMNnnJ0y3qfieCrmNvYct8uvtiV41UvlSe6apAfk0fY1FbWx+NwfmpvtTg==}
    engines: {node: '>=0.4.0'}
    hasBin: true

  agent-base@7.1.4:
    resolution: {integrity: sha512-MnA+YT8fwfJPgBx3m60MNqakm30XOkyIoH1y6huTQvC0PwZG7ki8NacLBcrPbNoo8vEZy7Jpuk7+jMO+CUovTQ==}
    engines: {node: '>= 14'}

  agentkeepalive@4.6.0:
    resolution: {integrity: sha512-kja8j7PjmncONqaTsB8fQ+wE2mSU2DJ9D4XKoJ5PFWIdRMa6SLSN1ff4mOr4jCbfRSsxR4keIiySJU0N9T5hIQ==}
    engines: {node: '>= 8.0.0'}

  ajv-formats@2.1.1:
    resolution: {integrity: sha512-Wx0Kx52hxE7C18hkMEggYlEifqWZtYaRgouJor+WMdPnQyEK13vgEWyVNup7SoeeoLMsr4kf5h6dOW11I15MUA==}
    peerDependencies:
      ajv: ^8.0.0
    peerDependenciesMeta:
      ajv:
        optional: true

  ajv-formats@3.0.1:
    resolution: {integrity: sha512-8iUql50EUR+uUcdRQ3HDqa6EVyo3docL8g5WJ3FNcWmu62IbkGUue/pEyLBW8VGKKucTPgqeks4fIU1DA4yowQ==}
    peerDependencies:
      ajv: ^8.0.0
    peerDependenciesMeta:
      ajv:
        optional: true

  ajv-keywords@3.5.2:
    resolution: {integrity: sha512-5p6WTN0DdTGVQk6VjcEju19IgaHudalcfabD7yhDGeA6bcQnmL+CpveLJq/3hvfwd1aof6L386Ougkx6RfyMIQ==}
    peerDependencies:
      ajv: ^6.9.1

  ajv-keywords@5.1.0:
    resolution: {integrity: sha512-YCS/JNFAUyr5vAuhk1DWm1CBxRHW9LbJ2ozWeemrIqpbsqKjHVxYPyi5GC0rjZIT5JxJ3virVTS8wk4i/Z+krw==}
    peerDependencies:
      ajv: ^8.8.2

  ajv@6.12.6:
    resolution: {integrity: sha512-j3fVLgvTo527anyYyJOGTYJbG+vnnQYvE0m5mmkc1TK+nxAppkCLMIL0aZ4dblVCNoGShhm+kzE4ZUykBoMg4g==}

  ajv@8.17.1:
    resolution: {integrity: sha512-B/gBuNg5SiMTrPkC+A2+cW0RszwxYmn6VYxB/inlBStS5nx6xHIt/ehKRhIMhqusl7a8LjQoZnjCs5vhwxOQ1g==}

  ansi-colors@4.1.3:
    resolution: {integrity: sha512-/6w/C21Pm1A7aZitlI5Ni/2J6FFQN8i1Cvz3kHABAAbw93v/NlvKdVOqz7CCWz/3iv/JplRSEEZ83XION15ovw==}
    engines: {node: '>=6'}

  ansi-escapes@4.3.2:
    resolution: {integrity: sha512-gKXj5ALrKWQLsYG9jlTRmR/xKluxHV+Z9QEwNIgCfM1/uwPMCuzVVnh5mwTd+OuBZcwSIMbqssNWRm1lE51QaQ==}
    engines: {node: '>=8'}

  ansi-regex@5.0.1:
    resolution: {integrity: sha512-quJQXlTSUGL2LH9SUXo8VwsY4soanhgo6LNSm84E1LBcE8s3O0wpdiRzyR9z/ZZJMlMWv37qOOb9pdJlMUEKFQ==}
    engines: {node: '>=8'}

  ansi-regex@6.1.0:
    resolution: {integrity: sha512-7HSX4QQb4CspciLpVFwyRe79O3xsIZDDLER21kERQ71oaPodF8jL725AgJMFAYbooIqolJoRLuM81SpeUkpkvA==}
    engines: {node: '>=12'}

  ansi-styles@4.3.0:
    resolution: {integrity: sha512-zbB9rCJAT1rbjiVDb2hqKFHNYLxgtk8NURxZ3IZwD3F6NtxbXZQCnnSi1Lkx+IDohdPlFp222wVALIheZJQSEg==}
    engines: {node: '>=8'}

  ansi-styles@5.2.0:
    resolution: {integrity: sha512-Cxwpt2SfTzTtXcfOlzGEee8O+c+MmUgGrNiBcXnuWxuFJHe6a5Hz7qwhwe5OgaSYI0IJvkLqWX1ASG+cJOkEiA==}
    engines: {node: '>=10'}

  ansi-styles@6.2.1:
    resolution: {integrity: sha512-bN798gFfQX+viw3R7yrGWRqnrN2oRkEkUjjl4JNn4E8GxxbjtG3FbrEIIY3l8/hrwUwIeCZvi4QuOTP4MErVug==}
    engines: {node: '>=12'}

  ansis@3.17.0:
    resolution: {integrity: sha512-0qWUglt9JEqLFr3w1I1pbrChn1grhaiAR2ocX1PP/flRmxgtwTzPFFFnfIlD6aMOLQZgSuCRlidD70lvx8yhzg==}
    engines: {node: '>=14'}

  append-field@1.0.0:
    resolution: {integrity: sha512-klpgFSWLW1ZEs8svjfb7g4qWY0YS5imI82dTg+QahUvJ8YqAY0P10Uk8tTyh9ZGuYEZEMaeJYCF5BFuX552hsw==}

  arch@3.0.0:
    resolution: {integrity: sha512-AmIAC+Wtm2AU8lGfTtHsw0Y9Qtftx2YXEEtiBP10xFUtMOA+sHHx6OAddyL52mUKh1vsXQ6/w1mVDptZCyUt4Q==}

  arg@4.1.3:
    resolution: {integrity: sha512-58S9QDqG0Xx27YwPSt9fJxivjYl432YCwfDMfZ+71RAqUrZef7LrKQZ3LHLOwCS4FLNBplP533Zx895SeOCHvA==}

  argparse@2.0.1:
    resolution: {integrity: sha512-8+9WqebbFzpX9OR+Wa6O29asIogeRMzcGtAINdpMHHyAg10f05aSFVBbcEqGf/PXw1EjAZ+q2/bEBg3DvurK3Q==}

  array-timsort@1.0.3:
    resolution: {integrity: sha512-/+3GRL7dDAGEfM6TseQk/U+mi18TU2Ms9I3UlLdUMhz2hbvGNTKdj9xniwXfUqgYhHxRx0+8UnKkvlNwVU+cWQ==}

  asynckit@0.4.0:
    resolution: {integrity: sha512-Oei9OH4tRh0YqU3GxhX79dM/mwVgvbZJaSNaRk+bshkj0S5cfHcgYakreBjrHwatXKbz+IoIdYLxrKim2MjW0Q==}

  axios@1.10.0:
    resolution: {integrity: sha512-/1xYAC4MP/HEG+3duIhFr4ZQXR4sQXOIe+o6sdqzeykGLx6Upp/1p8MHqhINOvGeP7xyNHe7tsiJByc4SSVUxw==}

  b4a@1.6.7:
    resolution: {integrity: sha512-OnAYlL5b7LEkALw87fUVafQw5rVR9RjwGd4KUwNQ6DrrNmaVaUCgLipfVlzrPQ4tWOR9P0IXGNOx50jYCCdSJg==}

  balanced-match@1.0.2:
    resolution: {integrity: sha512-3oSeUO0TMV67hN1AmbXsK4yaqU7tjiHlbxRDZOpH0KW9+CeX4bRAaX0Anxt0tx2MrpRpWwQaPwIlISEJhYU5Pw==}

  bare-events@2.5.4:
    resolution: {integrity: sha512-+gFfDkR8pj4/TrWCGUGWmJIkBwuxPS5F+a5yWjOHQt2hHvNZd5YLzadjmDUtFmMM4y429bnKLa8bYBMHcYdnQA==}

  base64-js@1.5.1:
    resolution: {integrity: sha512-AKpaYlHn8t4SVbOHCy+b5+KKgvR4vrsD8vbvrbiQJps7fKDTkjkDry6ji0rUJjC0kzbNePLwzxq8iypo41qeWA==}

  base64url@3.0.1:
    resolution: {integrity: sha512-ir1UPr3dkwexU7FdV8qBBbNDRUhMmIekYMFZfi+C/sLNnRESKPl23nB9b2pltqfOQNnGzsDdId90AEtG5tCx4A==}
    engines: {node: '>=6.0.0'}

  bignumber.js@9.3.0:
    resolution: {integrity: sha512-EM7aMFTXbptt/wZdMlBv2t8IViwQL+h6SLHosp8Yf0dqJMTnY6iL32opnAB6kAdL0SZPuvcAzFr31o0c/R3/RA==}

  bin-version-check@5.1.0:
    resolution: {integrity: sha512-bYsvMqJ8yNGILLz1KP9zKLzQ6YpljV3ln1gqhuLkUtyfGi3qXKGuK2p+U4NAvjVFzDFiBBtOpCOSFNuYYEGZ5g==}
    engines: {node: '>=12'}

  bin-version@6.0.0:
    resolution: {integrity: sha512-nk5wEsP4RiKjG+vF+uG8lFsEn4d7Y6FVDamzzftSunXOoOcOOkzcWdKVlGgFFwlUQCj63SgnUkLLGF8v7lufhw==}
    engines: {node: '>=12'}

  bl@4.1.0:
    resolution: {integrity: sha512-1W07cM9gS6DcLperZfFSj+bWLtaPGSOHWhPiGzXmvVJbRLdG82sH/Kn8EtW1VqWVA54AKf2h5k5BbnIbwF3h6w==}

  body-parser@2.2.0:
    resolution: {integrity: sha512-02qvAaxv8tp7fBa/mw1ga98OGm+eCbqzJOKoRt70sLmfEEi+jyBYVTDGfCL/k06/4EMk/z01gCe7HoCH/f2LTg==}
    engines: {node: '>=18'}

  bowser@2.11.0:
    resolution: {integrity: sha512-AlcaJBi/pqqJBIQ8U9Mcpc9i8Aqxn88Skv5d+xBX006BY5u8N3mGLHa5Lgppa7L/HfwgwLgZ6NYs+Ag6uUmJRA==}

  brace-expansion@1.1.12:
    resolution: {integrity: sha512-9T9UjW3r0UW5c1Q7GTwllptXwhvYmEzFhzMfZ9H7FQWt+uZePjZPjBP/W1ZEyZ1twGWom5/56TF4lPcqjnDHcg==}

  brace-expansion@2.0.2:
    resolution: {integrity: sha512-Jt0vHyM+jmUBqojB7E1NIYadt0vI0Qxjxd2TErW94wDz+E2LAm5vKMXXwg6ZZBTHPuUlDgQHKXvjGBdfcF1ZDQ==}

  braces@3.0.3:
    resolution: {integrity: sha512-yQbXgO/OSZVD2IsiLlro+7Hf6Q18EJrKSEsdoMzKePKXct3gvD8oLcOQdIzGupr5Fj+EDe8gO/lxc1BzfMpxvA==}
    engines: {node: '>=8'}

  browserslist@4.25.1:
    resolution: {integrity: sha512-KGj0KoOMXLpSNkkEI6Z6mShmQy0bc1I+T7K9N81k4WWMrfz+6fQ6es80B/YLAeRoKvjYE1YSHHOW1qe9xIVzHw==}
    engines: {node: ^6 || ^7 || ^8 || ^9 || ^10 || ^11 || ^12 || >=13.7}
    hasBin: true

  buffer-crc32@0.2.13:
    resolution: {integrity: sha512-VO9Ht/+p3SN7SKWqcrgEzjGbRSJYTx+Q1pTQC0wrWqHx0vpJraQ6GtHx8tvcg1rlK1byhU5gccxgOgj7B0TDkQ==}

  buffer-equal-constant-time@1.0.1:
    resolution: {integrity: sha512-zRpUiDwd/xk6ADqPMATG8vc9VPrkck7T07OIx0gnjmJAnHnTVXNQG3vfvWNuiZIkwu9KrKdA1iJKfsfTVxE6NA==}

  buffer-from@1.1.2:
    resolution: {integrity: sha512-E+XQCRwSbaaiChtv6k6Dwgc+bx+Bs6vuKJHHl5kox/BaKbhiXzqQOwK4cO22yElGp2OCmjwVhT3HmxgyPGnJfQ==}

  buffer@5.6.0:
    resolution: {integrity: sha512-/gDYp/UtU0eA1ys8bOs9J6a+E/KWIY+DZ+Q2WESNUA0jFRsJOc0SNUO6xJ5SGA1xueg3NL65W6s+NY5l9cunuw==}

  buffer@5.7.1:
    resolution: {integrity: sha512-EHcyIPBQ4BSGlvjB16k5KgAJ27CIsHY/2JBmCRReo48y9rQ3MaUzWX3KVlBa4U7MyX02HdVj0K7C3WaB3ju7FQ==}

  busboy@0.2.14:
    resolution: {integrity: sha512-InWFDomvlkEj+xWLBfU3AvnbVYqeTWmQopiW0tWWEy5yehYm2YkGEc59sUmw/4ty5Zj/b0WHGs1LgecuBSBGrg==}
    engines: {node: '>=0.8.0'}

  busboy@1.6.0:
    resolution: {integrity: sha512-8SFQbg/0hQ9xy3UNTB0YEnsNBbWfhf7RtnzpL7TkBiTBRfrQ9Fxcnz7VJsleJpyp6rVLvXiuORqjlHi5q+PYuA==}
    engines: {node: '>=10.16.0'}

  bytes@3.1.2:
    resolution: {integrity: sha512-/Nf7TyzTx6S3yRJObOAV7956r8cr2+Oj8AC5dt8wSP3BQAoeX58NoHyCU8P8zGkNXStjTSi6fzO6F0pBdcYbEg==}
    engines: {node: '>= 0.8'}

  cacheable-lookup@7.0.0:
    resolution: {integrity: sha512-+qJyx4xiKra8mZrcwhjMRMUhD5NR1R8esPkzIYxX96JiecFoxAXFuz/GpR3+ev4PE1WamHip78wV0vcmPQtp8w==}
    engines: {node: '>=14.16'}

  cacheable-request@10.2.14:
    resolution: {integrity: sha512-zkDT5WAF4hSSoUgyfg5tFIxz8XQK+25W/TLVojJTMKBaxevLBBtLxgqguAuVQB8PVW79FVjHcU+GJ9tVbDZ9mQ==}
    engines: {node: '>=14.16'}

  call-bind-apply-helpers@1.0.2:
    resolution: {integrity: sha512-Sp1ablJ0ivDkSzjcaJdxEunN5/XvksFJ2sMBFfq6x0ryhQV/2b/KwFe21cMpmHtPOSij8K99/wSfoEuTObmuMQ==}
    engines: {node: '>= 0.4'}

  call-bound@1.0.4:
    resolution: {integrity: sha512-+ys997U96po4Kx/ABpBCqhA9EuxJaQWDQg7295H4hBphv3IZg0boBKuwYpt4YXp6MZ5AmZQnU/tyMTlRpaSejg==}
    engines: {node: '>= 0.4'}

  callsites@3.1.0:
    resolution: {integrity: sha512-P8BjAsXvZS+VIDUI11hHCQEv74YT67YUi5JJFNWIqL235sBmjX4+qx9Muvls5ivyNENctx46xQLQ3aTuE7ssaQ==}
    engines: {node: '>=6'}

  caniuse-lite@1.0.30001727:
    resolution: {integrity: sha512-pB68nIHmbN6L/4C6MH1DokyR3bYqFwjaSs/sWDHGj4CTcFtQUQMuJftVwWkXq7mNWOybD3KhUv3oWHoGxgP14Q==}

  chalk@4.1.2:
    resolution: {integrity: sha512-oKnbhFyRIXpUuez8iBMmyEa4nbj4IOQyuhc/wy9kY7/WVPcwIO9VA668Pu8RkO7+0G76SLROeyw9CpQ061i4mA==}
    engines: {node: '>=10'}

  chardet@0.7.0:
    resolution: {integrity: sha512-mT8iDcrh03qDGRRmoA2hmBJnxpllMR+0/0qlzjqZES6NdiWDcZkCNAk4rPFZ9Q85r27unkiNNg8ZOiwZXBHwcA==}

  chokidar@4.0.3:
    resolution: {integrity: sha512-Qgzu8kfBvo+cA4962jnP1KkS6Dop5NS6g7R5LFYJr4b8Ub94PPQXUksCw9PvXoeXPRRddRNC5C1JQUR2SMGtnA==}
    engines: {node: '>= 14.16.0'}

  chrome-trace-event@1.0.4:
    resolution: {integrity: sha512-rNjApaLzuwaOTjCiT8lSDdGN1APCiqkChLMJxJPWLunPAt5fy8xgU9/jNOchV84wfIxrA0lRQB7oCT8jrn/wrQ==}
    engines: {node: '>=6.0'}

  ci-info@4.3.0:
    resolution: {integrity: sha512-l+2bNRMiQgcfILUi33labAZYIWlH1kWDp+ecNo5iisRKrbm0xcRyCww71/YU0Fkw0mAFpz9bJayXPjey6vkmaQ==}
    engines: {node: '>=8'}

  class-transformer@0.5.1:
    resolution: {integrity: sha512-SQa1Ws6hUbfC98vKGxZH3KFY0Y1lm5Zm0SY8XX9zbK7FJCyVEac3ATW0RIpwzW+oOfmHE5PMPufDG9hCfoEOMw==}

  class-validator@0.14.2:
    resolution: {integrity: sha512-3kMVRF2io8N8pY1IFIXlho9r8IPUUIfHe2hYVtiebvAzU2XeQFXTv+XI4WX+TnXmtwXMDcjngcpkiPM0O9PvLw==}

  cli-cursor@3.1.0:
    resolution: {integrity: sha512-I/zHAwsKf9FqGoXM4WWRACob9+SNukZTd94DWF57E4toouRulbCxcUh6RKUEOQlYTHJnzkPMySvPNaaSLNfLZw==}
    engines: {node: '>=8'}

  cli-spinners@2.9.2:
    resolution: {integrity: sha512-ywqV+5MmyL4E7ybXgKys4DugZbX0FC6LnwrhjuykIjnK9k8OQacQ7axGKnjDXWNhns0xot3bZI5h55H8yo9cJg==}
    engines: {node: '>=6'}

  cli-table3@0.6.5:
    resolution: {integrity: sha512-+W/5efTR7y5HRD7gACw9yQjqMVvEMLBHmboM/kPWam+H+Hmyrgjh6YncVKK122YZkXrLudzTuAukUw9FnMf7IQ==}
    engines: {node: 10.* || >= 12.*}

  cli-width@4.1.0:
    resolution: {integrity: sha512-ouuZd4/dm2Sw5Gmqy6bGyNNNe1qt9RpmxveLSO7KcgsTnU7RXfsw+/bukWGo1abgBiMAic068rclZsO4IWmmxQ==}
    engines: {node: '>= 12'}

  clone@1.0.4:
    resolution: {integrity: sha512-JQHZ2QMW6l3aH/j6xCqQThY/9OH4D/9ls34cgkUBiEeocRTU04tHfKPBsUK1PqZCUQM7GiA0IIXJSuXHI64Kbg==}
    engines: {node: '>=0.8'}

  color-convert@2.0.1:
    resolution: {integrity: sha512-RRECPsj7iu/xb5oKYcsFHSppFNnsj/52OVTRKb4zP5onXwVF3zVmmToNcOfGC+CRDpfK/U584fMg38ZHCaElKQ==}
    engines: {node: '>=7.0.0'}

  color-name@1.1.4:
    resolution: {integrity: sha512-dOy+3AuW3a2wNbZHIuMZpTcgjGuLU/uBL/ubcZF9OXbDo8ff4O8yVp5Bf0efS8uEoYo5q4Fx7dY9OgQGXgAsQA==}

  combined-stream@1.0.8:
    resolution: {integrity: sha512-FQN4MRfuJeHf7cBbBMJFXhKSDq+2kAArBlmRBvcvFE5BB1HZKXtSFASDhdlz9zOYwxh8lDdnvmMOe/+5cdoEdg==}
    engines: {node: '>= 0.8'}

  command-exists@1.2.9:
    resolution: {integrity: sha512-LTQ/SGc+s0Xc0Fu5WaKnR0YiygZkm9eKFvyS+fRsU7/ZWFF8ykFM6Pc9aCVf1+xasOOZpO3BAVgVrKvsqKHV7w==}

  commander@2.20.3:
    resolution: {integrity: sha512-GpVkmM8vF2vQUkj2LvZmD35JxeJOLCwJ9cUkugyk2nuhbv3+mJvpLYYt+0+USMxE+oj+ey/lJEnhZw75x/OMcQ==}

  commander@4.1.1:
    resolution: {integrity: sha512-NOKm8xhkzAjzFx8B2v5OAHT+u5pRQc2UCa2Vq9jYL/31o2wi9mxBA7LIFs3sV5VSC49z6pEhfbMULvShKj26WA==}
    engines: {node: '>= 6'}

  commander@6.2.1:
    resolution: {integrity: sha512-U7VdrJFnJgo4xjrHpTzu0yrHPGImdsmD95ZlgYSEajAn2JKzDhDTPG9kBTefmObL2w/ngeZnilk+OV9CG3d7UA==}
    engines: {node: '>= 6'}

  commander@8.3.0:
    resolution: {integrity: sha512-OkTL9umf+He2DZkUq8f8J9of7yL6RJKI24dVITBmNfZBmri9zYZQrKkuXiKhyfPSu8tUhnVBB1iKXevvnlR4Ww==}
    engines: {node: '>= 12'}

  comment-json@4.2.5:
    resolution: {integrity: sha512-bKw/r35jR3HGt5PEPm1ljsQQGyCrR8sFGNiN5L+ykDHdpO8Smxkrkla9Yi6NkQyUrb8V54PGhfMs6NrIwtxtdw==}
    engines: {node: '>= 6'}

  concat-map@0.0.1:
    resolution: {integrity: sha512-/Srv4dswyQNBfohGpz9o6Yb3Gz3SrUDqBH5rTuhGR7ahtlbYKnVxw2bCFMRljaA7EXHaXZ8wsHdodFvbkhKmqg==}

  concat-stream@1.6.2:
    resolution: {integrity: sha512-27HBghJxjiZtIk3Ycvn/4kbJk/1uZuJFfuPEns6LaEvpvG1f0hTea8lilrouyo9mVc2GWdcEZ8OLoGmSADlrCw==}
    engines: {'0': node >= 0.8}

  concat-stream@2.0.0:
    resolution: {integrity: sha512-MWufYdFw53ccGjCA+Ol7XJYpAlW6/prSMzuPOTRnJGcGzuhLn4Scrz7qf6o8bROZ514ltazcIFJZevcfbo0x7A==}
    engines: {'0': node >= 6.0}

  consola@3.4.2:
    resolution: {integrity: sha512-5IKcdX0nnYavi6G7TtOhwkYzyjfJlatbjMjuLSfE2kYT5pMDOilZ4OvMhi637CcDICTmz3wARPoyhqyX1Y+XvA==}
    engines: {node: ^14.18.0 || >=16.10.0}

  content-disposition@0.5.4:
    resolution: {integrity: sha512-FveZTNuGw04cxlAiWbzi6zTAL/lhehaWbTtgluJh4/E95DqMwTmha3KZN1aAWA8cFIhHzMZUvLevkw5Rqk+tSQ==}
    engines: {node: '>= 0.6'}

  content-disposition@1.0.0:
    resolution: {integrity: sha512-Au9nRL8VNUut/XSzbQA38+M78dzP4D+eqg3gfJHMIHHYa3bg067xj1KxMUWj+VULbiZMowKngFFbKczUrNJ1mg==}
    engines: {node: '>= 0.6'}

  content-type@1.0.5:
    resolution: {integrity: sha512-nTjqfcBFEipKdXCv4YDQWCfmcLZKm81ldF0pAopTvyrFGVbcR6P/VAAd5G7N+0tTr8QqiU0tFadD6FK4NtJwOA==}
    engines: {node: '>= 0.6'}

  cookie-parser@1.4.7:
    resolution: {integrity: sha512-nGUvgXnotP3BsjiLX2ypbQnWoGUPIIfHQNZkkC668ntrzGWEZVW70HDEB1qnNGMicPje6EttlIgzo51YSwNQGw==}
    engines: {node: '>= 0.8.0'}

  cookie-signature@1.0.6:
    resolution: {integrity: sha512-QADzlaHc8icV8I7vbaJXJwod9HWYp8uCqf1xa4OfNu1T7JVxQIrUgOWtHdNDtPiywmFbiS12VjotIXLrKM3orQ==}

  cookie-signature@1.0.7:
    resolution: {integrity: sha512-NXdYc3dLr47pBkpUCHtKSwIOQXLVn8dZEuywboCOJY/osA0wFSLlSawr3KN8qXJEyX66FcONTH8EIlVuK0yyFA==}

  cookie-signature@1.2.2:
    resolution: {integrity: sha512-D76uU73ulSXrD1UXF4KE2TMxVVwhsnCgfAyTg9k8P6KGZjlXKrOLe4dJQKI3Bxi5wjesZoFXJWElNWBjPZMbhg==}
    engines: {node: '>=6.6.0'}

  cookie@0.7.2:
    resolution: {integrity: sha512-yki5XnKuf750l50uGTllt6kKILY4nQ1eNIQatoXEByZ5dWgnKqbnqmTrBE5B4N7lrMJKQ2ytWMiTO2o0v6Ew/w==}
    engines: {node: '>= 0.6'}

  core-util-is@1.0.3:
    resolution: {integrity: sha512-ZQBvi1DcpJ4GDqanjucZ2Hj3wEO5pZDS89BWbkcrvdxksJorwUDDZamX9ldFkp9aw2lmBDLgkObEA4DWNJ9FYQ==}

  cors@2.8.5:
    resolution: {integrity: sha512-KIHbLJqu73RGr/hnbrO9uBeixNGuvSQjul/jdFvS/KFSIH1hWVd1ng7zOHx+YrEfInLG7q4n6GHQ9cDtxv/P6g==}
    engines: {node: '>= 0.10'}

  cosmiconfig@8.3.6:
    resolution: {integrity: sha512-kcZ6+W5QzcJ3P1Mt+83OUv/oHFqZHIx8DuxG6eZ5RGMERoLqp4BuGjhHLYGK+Kf5XVkQvqBSmAy/nGWN3qDgEA==}
    engines: {node: '>=14'}
    peerDependencies:
      typescript: '>=4.9.5'
    peerDependenciesMeta:
      typescript:
        optional: true

  create-require@1.1.1:
    resolution: {integrity: sha512-dcKFX3jn0MpIaXjisoRvexIJVEKzaq7z2rZKxf+MSr9TkdmHmsU4m2lcLojrj/FHl8mk5VxMmYA+ftRkP/3oKQ==}

  cross-spawn@7.0.6:
    resolution: {integrity: sha512-uV2QOWP2nWzsy2aMp8aRibhi9dlzF5Hgh5SHaB9OiTGEyDTiJJyx0uy51QXdyWbtAHNua4XJzUKca3OzKUd3vA==}
    engines: {node: '>= 8'}

  debug@2.6.9:
    resolution: {integrity: sha512-bC7ElrdJaJnPbAP+1EotYvqZsb3ecl5wi6Bfi6BJTUcNowp6cvspg0jXznRTKDjm/E7AdgFBVeAPVMNcKGsHMA==}
    peerDependencies:
      supports-color: '*'
    peerDependenciesMeta:
      supports-color:
        optional: true

  debug@4.4.1:
    resolution: {integrity: sha512-KcKCqiftBJcZr++7ykoDIEwSa3XWowTfNPo92BYxjXiyYEVrUQh2aLyhxBCwww+heortUFxEJYcRzosstTEBYQ==}
    engines: {node: '>=6.0'}
    peerDependencies:
      supports-color: '*'
    peerDependenciesMeta:
      supports-color:
        optional: true

  decompress-response@6.0.0:
    resolution: {integrity: sha512-aW35yZM6Bb/4oJlZncMH2LCoZtJXTRxES17vE3hoRiowU2kWHaJKFkSBDnDR+cm9J+9QhXmREyIfv0pji9ejCQ==}
    engines: {node: '>=10'}

  deep-is@0.1.4:
    resolution: {integrity: sha512-oIPzksmTg4/MriiaYGO+okXDT7ztn/w3Eptv/+gSIdMdKsJo0u4CfYNFJPy+4SKMuCqGw2wxnA+URMg3t8a/bQ==}

  deepmerge@4.3.1:
    resolution: {integrity: sha512-3sUqbMEc77XqpdNO7FRyRog+eW3ph+GYCbj+rK+uYyRMuwsVy0rMiVtPn+QJlKFvWP/1PYpapqYn0Me2knFn+A==}
    engines: {node: '>=0.10.0'}

  defaults@1.0.4:
    resolution: {integrity: sha512-eFuaLoy/Rxalv2kr+lqMlUnrDWV+3j4pljOIJgLIhI058IQfWJ7vXhyEIHu+HtC738klGALYxOKDO0bQP3tg8A==}

  defaults@3.0.0:
    resolution: {integrity: sha512-RsqXDEAALjfRTro+IFNKpcPCt0/Cy2FqHSIlnomiJp9YGadpQnrtbRpSgN2+np21qHcIKiva4fiOQGjS9/qR/A==}
    engines: {node: '>=18'}

  defer-to-connect@2.0.1:
    resolution: {integrity: sha512-4tvttepXG1VaYGrRibk5EwJd1t4udunSOVMdLSAL6mId1ix438oPwPZMALY41FCijukO1L0twNcGsdzS7dHgDg==}
    engines: {node: '>=10'}

  delayed-stream@1.0.0:
    resolution: {integrity: sha512-ZySD7Nf91aLB0RxL4KGrKHBXl7Eds1DAmEdcoVawXnLD7SDhpNgtuII2aAkg7a7QS41jxPSZ17p4VdGnMHk3MQ==}
    engines: {node: '>=0.4.0'}

  depd@2.0.0:
    resolution: {integrity: sha512-g7nH6P6dyDioJogAAGprGpCtVImJhpPk/roCzdb3fIh61/s/nPsfR6onyMwkCAR/OlC3yBC0lESvUoQEAssIrw==}
    engines: {node: '>= 0.8'}

  dicer@0.2.5:
    resolution: {integrity: sha512-FDvbtnq7dzlPz0wyYlOExifDEZcu8h+rErEXgfxqmLfRfC/kJidEFh4+effJRO3P0xmfqyPbSMG0LveNRfTKVg==}
    engines: {node: '>=0.8.0'}

  diff@4.0.2:
    resolution: {integrity: sha512-58lmxKSA4BNyLz+HHMUzlOEpg09FV+ev6ZMe3vJihgdxzgcwZ8VoEEPmALCZG9LmqfVoNMMKpttIYTVG6uDY7A==}
    engines: {node: '>=0.3.1'}

  dotenv-expand@12.0.1:
    resolution: {integrity: sha512-LaKRbou8gt0RNID/9RoI+J2rvXsBRPMV7p+ElHlPhcSARbCPDYcYG2s1TIzAfWv4YSgyY5taidWzzs31lNV3yQ==}
    engines: {node: '>=12'}

  dotenv@16.4.7:
    resolution: {integrity: sha512-47qPchRCykZC03FhkYAhrvwU4xDBFIj1QPqaarj6mdM/hgUzfPHcpkHJOn3mJAufFeeAxAzeGsr5X0M4k6fLZQ==}
    engines: {node: '>=12'}

  dotenv@17.1.0:
    resolution: {integrity: sha512-tG9VUTJTuju6GcXgbdsOuRhupE8cb4mRgY5JLRCh4MtGoVo3/gfGUtOMwmProM6d0ba2mCFvv+WrpYJV6qgJXQ==}
    engines: {node: '>=12'}

  dunder-proto@1.0.1:
    resolution: {integrity: sha512-KIN/nDJBQRcXw0MLVhZE9iQHmG68qAVIBg9CqmUYjmQIhgij9U5MFvrqkUL5FbtyyzZuOeOt0zdeRe4UY7ct+A==}
    engines: {node: '>= 0.4'}

  eastasianwidth@0.2.0:
    resolution: {integrity: sha512-I88TYZWc9XiYHRQ4/3c5rjjfgkjhLyW2luGIheGERbNQ6OY7yTybanSpDXZa8y7VUP9YmDcYa+eyq4ca7iLqWA==}

  ecdsa-sig-formatter@1.0.11:
    resolution: {integrity: sha512-nagl3RYrbNv6kQkeJIpt6NJZy8twLB/2vtz6yN9Z4vRKHN4/QZJIEbqohALSgwKdnksuY3k5Addp5lg8sVoVcQ==}

  ee-first@1.1.1:
    resolution: {integrity: sha512-WMwm9LhRUo+WUaRN+vRuETqG89IgZphVSNkdFgeb6sS/E4OrDIN7t48CAewSHXc6C8lefD8KKfr5vY61brQlow==}

  electron-to-chromium@1.5.180:
    resolution: {integrity: sha512-ED+GEyEh3kYMwt2faNmgMB0b8O5qtATGgR4RmRsIp4T6p7B8vdMbIedYndnvZfsaXvSzegtpfqRMDNCjjiSduA==}

  emoji-regex@8.0.0:
    resolution: {integrity: sha512-MSjYzcWNOA0ewAHpz0MxpYFvwg6yjy1NG3xteoqz644VCo/RPgnr1/GGt+ic3iJTzQ8Eu3TdM14SawnVUmGE6A==}

  emoji-regex@9.2.2:
    resolution: {integrity: sha512-L18DaJsXSUk2+42pv8mLs5jJT2hqFkFE4j21wOmgbUqsZ2hL72NsUU785g9RXgo3s0ZNgVl42TiHp3ZtOv/Vyg==}

  encodeurl@2.0.0:
    resolution: {integrity: sha512-Q0n9HRi4m6JuGIV1eFlmvJB7ZEVxu93IrMyiMsGC0lrMJMWzRgx6WGquyfQgZVb31vhGgXnfmPNNXmxnOkRBrg==}
    engines: {node: '>= 0.8'}

  enhanced-resolve@5.18.2:
    resolution: {integrity: sha512-6Jw4sE1maoRJo3q8MsSIn2onJFbLTOjY9hlx4DZXmOKvLRd1Ok2kXmAGXaafL2+ijsJZ1ClYbl/pmqr9+k4iUQ==}
    engines: {node: '>=10.13.0'}

  error-ex@1.3.2:
    resolution: {integrity: sha512-7dFHNmqeFSEt2ZBsCriorKnn3Z2pj+fd9kmI6QoWw4//DL+icEBfc0U7qJCisqrTsKTjw4fNFy2pW9OqStD84g==}

  es-define-property@1.0.1:
    resolution: {integrity: sha512-e3nRfgfUZ4rNGL232gUgX06QNyyez04KdjFrF+LTRoOXmrOgFKDg4BCdsjW8EnT69eqdYGmRpJwiPVYNrCaW3g==}
    engines: {node: '>= 0.4'}

  es-errors@1.3.0:
    resolution: {integrity: sha512-Zf5H2Kxt2xjTvbJvP2ZWLEICxA6j+hAmMzIlypy4xcBg1vKVnx89Wy0GbS+kf5cwCVFFzdCFh2XSCFNULS6csw==}
    engines: {node: '>= 0.4'}

  es-module-lexer@1.7.0:
    resolution: {integrity: sha512-jEQoCwk8hyb2AZziIOLhDqpm5+2ww5uIE6lkO/6jcOCusfk6LhMHpXXfBLXTZ7Ydyt0j4VoUQv6uGNYbdW+kBA==}

  es-object-atoms@1.1.1:
    resolution: {integrity: sha512-FGgH2h8zKNim9ljj7dankFPcICIK9Cp5bm+c2gQSYePhpaG5+esrLODihIorn+Pe6FGJzWhXQotPv73jTaldXA==}
    engines: {node: '>= 0.4'}

  es-set-tostringtag@2.1.0:
    resolution: {integrity: sha512-j6vWzfrGVfyXxge+O0x5sh6cvxAog0a/4Rdd2K36zCMV5eJ+/+tOAngRO8cODMNWbVRdVlmGZQL2YS3yR8bIUA==}
    engines: {node: '>= 0.4'}

  escalade@3.2.0:
    resolution: {integrity: sha512-WUj2qlxaQtO4g6Pq5c29GTcWGDyd8itL8zTlipgECz3JesAiiOKotd8JU6otB3PACgG6xkJUyVhboMS+bje/jA==}
    engines: {node: '>=6'}

  escape-html@1.0.3:
    resolution: {integrity: sha512-NiSupZ4OeuGwr68lGIeym/ksIZMJodUGOSCZ/FSnTxcrekbvqrgdUxlJOMpijaKZVjAJrWrGs/6Jy8OMuyj9ow==}

  escape-string-regexp@2.0.0:
    resolution: {integrity: sha512-UpzcLCXolUWcNu5HtVMHYdXJjArjsF9C0aNnquZYY4uW/Vu0miy5YoWvbV345HauVvcAUnpRuhMMcqTcGOY2+w==}
    engines: {node: '>=8'}

  escape-string-regexp@4.0.0:
    resolution: {integrity: sha512-TtpcNJ3XAzx3Gq8sWRzJaVajRs0uVxA2YAkdb1jm2YkPz4G6egUFAyA3n5vtEIZefPk5Wa4UXbKuS5fKkJWdgA==}
    engines: {node: '>=10'}

  eslint-config-prettier@10.1.5:
    resolution: {integrity: sha512-zc1UmCpNltmVY34vuLRV61r1K27sWuX39E+uyUnY8xS2Bex88VV9cugG+UZbRSRGtGyFboj+D8JODyme1plMpw==}
    hasBin: true
    peerDependencies:
      eslint: '>=7.0.0'

  eslint-plugin-prettier@5.5.1:
    resolution: {integrity: sha512-dobTkHT6XaEVOo8IO90Q4DOSxnm3Y151QxPJlM/vKC0bVy+d6cVWQZLlFiuZPP0wS6vZwSKeJgKkcS+KfMBlRw==}
    engines: {node: ^14.18.0 || >=16.0.0}
    peerDependencies:
      '@types/eslint': '>=8.0.0'
      eslint: '>=8.0.0'
      eslint-config-prettier: '>= 7.0.0 <10.0.0 || >=10.1.0'
      prettier: '>=3.0.0'
    peerDependenciesMeta:
      '@types/eslint':
        optional: true
      eslint-config-prettier:
        optional: true

  eslint-scope@5.1.1:
    resolution: {integrity: sha512-2NxwbF/hZ0KpepYN0cNbo+FN6XoK7GaHlQhgx/hIZl6Va0bF45RQOOwhLIy8lQDbuCiadSLCBnH2CFYquit5bw==}
    engines: {node: '>=8.0.0'}

  eslint-scope@8.4.0:
    resolution: {integrity: sha512-sNXOfKCn74rt8RICKMvJS7XKV/Xk9kA7DyJr8mJik3S7Cwgy3qlkkmyS2uQB3jiJg6VNdZd/pDBJu0nvG2NlTg==}
    engines: {node: ^18.18.0 || ^20.9.0 || >=21.1.0}

  eslint-visitor-keys@3.4.3:
    resolution: {integrity: sha512-wpc+LXeiyiisxPlEkUzU6svyS1frIO3Mgxj1fdy7Pm8Ygzguax2N3Fa/D/ag1WqbOprdI+uY6wMUl8/a2G+iag==}
    engines: {node: ^12.22.0 || ^14.17.0 || >=16.0.0}

  eslint-visitor-keys@4.2.1:
    resolution: {integrity: sha512-Uhdk5sfqcee/9H/rCOJikYz67o0a2Tw2hGRPOG2Y1R2dg7brRe1uG0yaNQDHu+TO/uQPF/5eCapvYSmHUjt7JQ==}
    engines: {node: ^18.18.0 || ^20.9.0 || >=21.1.0}

  eslint@9.30.1:
    resolution: {integrity: sha512-zmxXPNMOXmwm9E0yQLi5uqXHs7uq2UIiqEKo3Gq+3fwo1XrJ+hijAZImyF7hclW3E6oHz43Yk3RP8at6OTKflQ==}
    engines: {node: ^18.18.0 || ^20.9.0 || >=21.1.0}
    hasBin: true
    peerDependencies:
      jiti: '*'
    peerDependenciesMeta:
      jiti:
        optional: true

  espree@10.4.0:
    resolution: {integrity: sha512-j6PAQ2uUr79PZhBjP5C5fhl8e39FmRnOjsD5lGnWrFU8i2G776tBK7+nP8KuQUTTyAZUwfQqXAgrVH5MbH9CYQ==}
    engines: {node: ^18.18.0 || ^20.9.0 || >=21.1.0}

  esprima@4.0.1:
    resolution: {integrity: sha512-eGuFFw7Upda+g4p+QHvnW0RyTX/SVeJBDM/gCtMARO0cLuT2HcEKnTPvhjV6aGeqrCB/sbNop0Kszm0jsaWU4A==}
    engines: {node: '>=4'}
    hasBin: true

  esquery@1.6.0:
    resolution: {integrity: sha512-ca9pw9fomFcKPvFLXhBKUK90ZvGibiGOvRJNbjljY7s7uq/5YO4BOzcYtJqExdx99rF6aAcnRxHmcUHcz6sQsg==}
    engines: {node: '>=0.10'}

  esrecurse@4.3.0:
    resolution: {integrity: sha512-KmfKL3b6G+RXvP8N1vr3Tq1kL/oCFgn2NYXEtqP8/L3pKapUA4G8cFVaoF3SU323CD4XypR/ffioHmkti6/Tag==}
    engines: {node: '>=4.0'}

  estraverse@4.3.0:
    resolution: {integrity: sha512-39nnKffWz8xN1BU/2c79n9nB9HDzo0niYUqx6xyqUnyoAnQyyWpOTdZEeiCch8BBu515t4wp9ZmgVfVhn9EBpw==}
    engines: {node: '>=4.0'}

  estraverse@5.3.0:
    resolution: {integrity: sha512-MMdARuVEQziNTeJD8DgMqmhwR11BRQ/cBP+pLtYdSTnf3MIO8fFeiINEbX36ZdNlfU/7A9f3gUw49B3oQsvwBA==}
    engines: {node: '>=4.0'}

  esutils@2.0.3:
    resolution: {integrity: sha512-kVscqXk4OCp68SZ0dkgEKVi6/8ij300KBWTJq32P/dYeWTSwK41WyTxalN1eRmA5Z9UU/LX9D7FWSmV9SAYx6g==}
    engines: {node: '>=0.10.0'}

  etag@1.8.1:
    resolution: {integrity: sha512-aIL5Fx7mawVa300al2BnEE4iNvo1qETxLrPI/o05L7z6go7fCw1J6EQmbK4FmJ2AS7kgVF/KEZWufBfdClMcPg==}
    engines: {node: '>= 0.6'}

  event-target-shim@5.0.1:
    resolution: {integrity: sha512-i/2XbnSz/uxRCU6+NdVJgKWDTM427+MqYbkQzD321DuCQJUqOuJKIA0IM2+W2xtYHdKOmZ4dR6fExsd4SXL+WQ==}
    engines: {node: '>=6'}

  events@3.3.0:
    resolution: {integrity: sha512-mQw+2fkQbALzQ7V0MY0IqdnXNOeTtP4r0lN9z7AAawCXgqea7bDii20AYrIBrFd/Hx0M2Ocz6S111CaFkUcb0Q==}
    engines: {node: '>=0.8.x'}

  eventsource-parser@1.1.2:
    resolution: {integrity: sha512-v0eOBUbiaFojBu2s2NPBfYUoRR9GjcDNvCXVaqEf5vVfpIAh9f8RCo4vXTP8c63QRKCFwoLpMpTdPwwhEKVgzA==}
    engines: {node: '>=14.18'}

  eventsource-parser@3.0.3:
    resolution: {integrity: sha512-nVpZkTMM9rF6AQ9gPJpFsNAMt48wIzB5TQgiTLdHiuO8XEDhUgZEhqKlZWXbIzo9VmJ/HvysHqEaVeD5v9TPvA==}
    engines: {node: '>=20.0.0'}

  eventsource@3.0.7:
    resolution: {integrity: sha512-CRT1WTyuQoD771GW56XEZFQ/ZoSfWid1alKGDYMmkt2yl8UXrVR4pspqWNEcqKvVIzg6PAltWjxcSSPrboA4iA==}
    engines: {node: '>=18.0.0'}

  execa@5.1.1:
    resolution: {integrity: sha512-8uSpZZocAZRBAPIEINJj3Lo9HyGitllczc27Eh5YYojjMFMn8yHMDMaUHE2Jqfq05D/wucwI4JGURyXt1vchyg==}
    engines: {node: '>=10'}

  expect@30.0.4:
    resolution: {integrity: sha512-dDLGjnP2cKbEppxVICxI/Uf4YemmGMPNy0QytCbfafbpYk9AFQsxb8Uyrxii0RPK7FWgLGlSem+07WirwS3cFQ==}
    engines: {node: ^18.14.0 || ^20.0.0 || ^22.0.0 || >=24.0.0}

  express-rate-limit@7.5.1:
    resolution: {integrity: sha512-7iN8iPMDzOMHPUYllBEsQdWVB6fPDMPqwjBaFrgr4Jgr/+okjvzAy+UHlYYL/Vs0OsOrMkwS6PJDkFlJwoxUnw==}
    engines: {node: '>= 16'}
    peerDependencies:
      express: '>= 4.11'

  express-session@1.18.1:
    resolution: {integrity: sha512-a5mtTqEaZvBCL9A9aqkrtfz+3SMDhOVUnjafjo+s7A9Txkq+SVX2DLvSp1Zrv4uCXa3lMSK3viWnh9Gg07PBUA==}
    engines: {node: '>= 0.8.0'}

  express@5.1.0:
    resolution: {integrity: sha512-DT9ck5YIRU+8GYzzU5kT3eHGA5iL+1Zd0EutOmTE9Dtk+Tvuzd23VBU+ec7HPNSTxXYO55gPV/hq4pSBJDjFpA==}
    engines: {node: '>= 18'}

  ext-list@2.2.2:
    resolution: {integrity: sha512-u+SQgsubraE6zItfVA0tBuCBhfU9ogSRnsvygI7wht9TS510oLkBRXBsqopeUG/GBOIQyKZO9wjTqIu/sf5zFA==}
    engines: {node: '>=0.10.0'}

  ext-name@5.0.0:
    resolution: {integrity: sha512-yblEwXAbGv1VQDmow7s38W77hzAgJAO50ztBLMcUyUBfxv1HC+LGwtiEN+Co6LtlqT/5uwVOxsD4TNIilWhwdQ==}
    engines: {node: '>=4'}

  extend@3.0.2:
    resolution: {integrity: sha512-fjquC59cD7CyW6urNXK0FBufkZcoiGG80wTuPujX590cB5Ttln20E2UB4S/WARVqhXffZl2LNgS+gQdPIIim/g==}

  external-editor@3.1.0:
    resolution: {integrity: sha512-hMQ4CX1p1izmuLYyZqLMO/qGNw10wSv9QDCPfzXfyFrOaCSSoRfqE1Kf1s5an66J5JZC62NewG+mK49jOCtQew==}
    engines: {node: '>=4'}

  fast-deep-equal@3.1.3:
    resolution: {integrity: sha512-f3qQ9oQy9j2AhBe/H9VC91wLmKBCCU/gDOnKNAYG5hswO7BLKj09Hc5HYNz9cGI++xlpDCIgDaitVs03ATR84Q==}

  fast-diff@1.3.0:
    resolution: {integrity: sha512-VxPP4NqbUjj6MaAOafWeUn2cXWLcCtljklUtZf0Ind4XQ+QPtmA0b18zZy0jIQx+ExRVCR/ZQpBmik5lXshNsw==}

  fast-fifo@1.3.2:
    resolution: {integrity: sha512-/d9sfos4yxzpwkDkuN7k2SqFKtYNmCTzgfEpz82x34IM9/zc8KGxQoXg1liNC/izpRM/MBdt44Nmx41ZWqk+FQ==}

  fast-glob@3.3.3:
    resolution: {integrity: sha512-7MptL8U0cqcFdzIzwOTHoilX9x5BrNqye7Z/LuC7kCMRio1EMSyqRK3BEAUD7sXRq4iT4AzTVuZdhgQ2TCvYLg==}
    engines: {node: '>=8.6.0'}

  fast-json-stable-stringify@2.1.0:
    resolution: {integrity: sha512-lhd/wF+Lk98HZoTCtlVraHtfh5XYijIjalXck7saUtuanSDyLMxnHhSXEDJqHxD7msR8D0uCmqlkwjCV8xvwHw==}

  fast-levenshtein@2.0.6:
    resolution: {integrity: sha512-DCXu6Ifhqcks7TZKY3Hxp3y6qphY5SJZmrWMDrKcERSOXWQdMhU9Ig/PYrzyw/ul9jOIyh0N4M0tbC5hodg8dw==}

  fast-safe-stringify@2.1.1:
    resolution: {integrity: sha512-W+KJc2dmILlPplD/H4K9l9LcAHAfPtP6BY84uVLXQ6Evcz9Lcg33Y2z1IVblT6xdY54PXYVHEv+0Wpq8Io6zkA==}

  fast-uri@3.0.6:
    resolution: {integrity: sha512-Atfo14OibSv5wAp4VWNsFYE1AchQRTv9cBGWET4pZWHzYshFSS9NQI6I57rdKn9croWVMbYFbLhJ+yJvmZIIHw==}

  fast-xml-parser@5.2.5:
    resolution: {integrity: sha512-pfX9uG9Ki0yekDHx2SiuRIyFdyAr1kMIMitPvb0YBo8SUfKvia7w7FIyd/l6av85pFYRhZscS75MwMnbvY+hcQ==}
    hasBin: true

  fast-xml-parser@5.2.5:
    resolution: {integrity: sha512-pfX9uG9Ki0yekDHx2SiuRIyFdyAr1kMIMitPvb0YBo8SUfKvia7w7FIyd/l6av85pFYRhZscS75MwMnbvY+hcQ==}
    hasBin: true

  fastq@1.19.1:
    resolution: {integrity: sha512-GwLTyxkCXjXbxqIhTsMI2Nui8huMPtnxg7krajPJAjnEG/iiOS7i+zCtWGZR9G0NBKbXKh6X9m9UIsYX/N6vvQ==}

  fflate@0.8.2:
    resolution: {integrity: sha512-cPJU47OaAoCbg0pBvzsgpTPhmhqI5eJjh/JIu8tPj5q+T7iLvW/JAYUqmE7KOB4R1ZyEhzBaIQpQpardBF5z8A==}

  file-entry-cache@8.0.0:
    resolution: {integrity: sha512-XXTUwCvisa5oacNGRP9SfNtYBNAMi+RPwBFmblZEF7N7swHYQS6/Zfk7SRwx4D5j3CH211YNRco1DEMNVfZCnQ==}
    engines: {node: '>=16.0.0'}

  file-type@19.6.0:
    resolution: {integrity: sha512-VZR5I7k5wkD0HgFnMsq5hOsSc710MJMu5Nc5QYsbe38NN5iPV/XTObYLc/cpttRTf6lX538+5uO1ZQRhYibiZQ==}
    engines: {node: '>=18'}

  file-type@21.0.0:
    resolution: {integrity: sha512-ek5xNX2YBYlXhiUXui3D/BXa3LdqPmoLJ7rqEx2bKJ7EAUEfmXgW0Das7Dc6Nr9MvqaOnIqiPV0mZk/r/UpNAg==}
    engines: {node: '>=20'}

  file-type@3.9.0:
    resolution: {integrity: sha512-RLoqTXE8/vPmMuTI88DAzhMYC99I8BWv7zYP4A1puo5HIjEJ5EX48ighy4ZyKMG9EDXxBgW6e++cn7d1xuFghA==}
    engines: {node: '>=0.10.0'}

  filename-reserved-regex@3.0.0:
    resolution: {integrity: sha512-hn4cQfU6GOT/7cFHXBqeBg2TbrMBgdD0kcjLhvSQYYwm3s4B6cjvBfb7nBALJLAXqmU5xajSa7X2NnUud/VCdw==}
    engines: {node: ^12.20.0 || ^14.13.1 || >=16.0.0}

  filenamify@6.0.0:
    resolution: {integrity: sha512-vqIlNogKeyD3yzrm0yhRMQg8hOVwYcYRfjEoODd49iCprMn4HL85gK3HcykQE53EPIpX3HcAbGA5ELQv216dAQ==}
    engines: {node: '>=16'}

  fill-range@7.1.1:
    resolution: {integrity: sha512-YsGpe3WHLK8ZYi4tWDg2Jy3ebRz2rXowDxnld4bkQB00cc/1Zw9AWnC0i9ztDJitivtQvaI9KaLyKrc+hBW0yg==}
    engines: {node: '>=8'}

  finalhandler@2.1.0:
    resolution: {integrity: sha512-/t88Ty3d5JWQbWYgaOGCCYfXRwV1+be02WqYYlL6h0lEiUAMPM8o8qKGO01YIkOHzka2up08wvgYD0mDiI+q3Q==}
    engines: {node: '>= 0.8'}

  find-up@5.0.0:
    resolution: {integrity: sha512-78/PXT1wlLLDgTzDs7sjq9hzz0vXD+zn+7wypEe4fXQxCmdmqfGsEPQxmiCSQI3ajFV91bVSsvNtrJRiW6nGng==}
    engines: {node: '>=10'}

  find-versions@5.1.0:
    resolution: {integrity: sha512-+iwzCJ7C5v5KgcBuueqVoNiHVoQpwiUK5XFLjf0affFTep+Wcw93tPvmb8tqujDNmzhBDPddnWV/qgWSXgq+Hg==}
    engines: {node: '>=12'}

  flat-cache@4.0.1:
    resolution: {integrity: sha512-f7ccFPK3SXFHpx15UIGyRJ/FJQctuKZ0zVuN3frBo4HnK3cay9VEW0R6yPYFHC0AgqhukPzKjq22t5DmAyqGyw==}
    engines: {node: '>=16'}

  flatted@3.3.3:
    resolution: {integrity: sha512-GX+ysw4PBCz0PzosHDepZGANEuFCMLrnRTiEy9McGjmkCQYwRq4A/X786G/fjM/+OjsWSU1ZrY5qyARZmO/uwg==}

  follow-redirects@1.15.9:
    resolution: {integrity: sha512-gew4GsXizNgdoRyqmyfMHyAmXsZDk6mHkSxZFCzW9gwlbtOW44CDtYavM+y+72qD/Vq2l550kMF52DT8fOLJqQ==}
    engines: {node: '>=4.0'}
    peerDependencies:
      debug: '*'
    peerDependenciesMeta:
      debug:
        optional: true

  foreground-child@3.3.1:
    resolution: {integrity: sha512-gIXjKqtFuWEgzFRJA9WCQeSJLZDjgJUOMCMzxtvFq/37KojM1BFGufqsCy0r4qSQmYLsZYMeyRqzIWOMup03sw==}
    engines: {node: '>=14'}

  fork-ts-checker-webpack-plugin@9.1.0:
    resolution: {integrity: sha512-mpafl89VFPJmhnJ1ssH+8wmM2b50n+Rew5x42NeI2U78aRWgtkEtGmctp7iT16UjquJTjorEmIfESj3DxdW84Q==}
    engines: {node: '>=14.21.3'}
    peerDependencies:
      typescript: '>3.6.0'
      webpack: ^5.11.0

  form-data-encoder@1.7.2:
    resolution: {integrity: sha512-qfqtYan3rxrnCk1VYaA4H+Ms9xdpPqvLZa6xmMgFvhO32x7/3J/ExcTd6qpxM0vH2GdMI+poehyBZvqfMTto8A==}

  form-data-encoder@2.1.4:
    resolution: {integrity: sha512-yDYSgNMraqvnxiEXO4hi88+YZxaHC6QKzb5N84iRCTDeRO7ZALpir/lVmf/uXUhnwUr2O4HU8s/n6x+yNjQkHw==}
    engines: {node: '>= 14.17'}

  form-data@4.0.3:
    resolution: {integrity: sha512-qsITQPfmvMOSAdeyZ+12I1c+CKSstAFAwu+97zrnWAbIr5u8wfsExUzCesVLC8NgHuRUqNN4Zy6UPWUTRGslcA==}
    engines: {node: '>= 6'}

  formdata-node@4.4.1:
    resolution: {integrity: sha512-0iirZp3uVDjVGt9p49aTaqjk84TrglENEDuqfdlZQ1roC9CWlPk6Avf8EEnZNcAqPonwkG35x4n3ww/1THYAeQ==}
    engines: {node: '>= 12.20'}

  forwarded@0.2.0:
    resolution: {integrity: sha512-buRG0fpBtRHSTCOASe6hD258tEubFoRLb4ZNA6NxMVHNw2gOcwHo9wyablzMzOA5z9xA9L1KNjk/Nt6MT9aYow==}
    engines: {node: '>= 0.6'}

  fresh@2.0.0:
    resolution: {integrity: sha512-Rx/WycZ60HOaqLKAi6cHRKKI7zxWbJ31MhntmtwMoaTeF7XFH9hhBp8vITaMidfljRQ6eYWCKkaTK+ykVJHP2A==}
    engines: {node: '>= 0.8'}

  fs-extra@10.1.0:
    resolution: {integrity: sha512-oRXApq54ETRj4eMiFzGnHWGy+zo5raudjuxN0b8H7s/RU2oW0Wvsx9O0ACRN/kRq9E8Vu/ReskGB5o3ji+FzHQ==}
    engines: {node: '>=12'}

  fs-monkey@1.0.6:
    resolution: {integrity: sha512-b1FMfwetIKymC0eioW7mTywihSQE4oLzQn1dB6rZB5fx/3NpNEdAWeCSMB+60/AeT0TCXsxzAlcYVEFCTAksWg==}

  function-bind@1.1.2:
    resolution: {integrity: sha512-7XHNxH7qX9xG5mIwxkhumTox/MIRNcOgDrxWsMt2pAr23WHp6MrRlN7FBSFpCpr+oVO0F744iUgR82nJMfG2SA==}

  gaxios@6.7.1:
    resolution: {integrity: sha512-LDODD4TMYx7XXdpwxAVRAIAuB0bzv0s+ywFonY46k126qzQHT9ygyoa9tncmOiQmmDrik65UYsEkv3lbfqQ3yQ==}
    engines: {node: '>=14'}

  gcp-metadata@6.1.1:
    resolution: {integrity: sha512-a4tiq7E0/5fTjxPAaH4jpjkSv/uCaU2p5KC6HVGrvl0cDjA8iBZv4vv1gyzlmK0ZUKqwpOyQMKzZQe3lTit77A==}
    engines: {node: '>=14'}

  get-intrinsic@1.3.0:
    resolution: {integrity: sha512-9fSjSaos/fRIVIp+xSJlE6lfwhES7LNtKaCBIamHsjr2na1BiABJPo0mOjjz8GJDURarmCPGqaiVg5mfjb98CQ==}
    engines: {node: '>= 0.4'}

  get-proto@1.0.1:
    resolution: {integrity: sha512-sTSfBjoXBp89JvIKIefqw7U2CCebsc74kiY6awiGogKtoSGbgjYE/G/+l9sF3MWFPNc9IcoOC4ODfKHfxFmp0g==}
    engines: {node: '>= 0.4'}

  get-stream@6.0.1:
    resolution: {integrity: sha512-ts6Wi+2j3jQjqi70w5AlN8DFnkSwC+MqmxEzdEALB2qXZYV3X/b1CTfgPLGJNMeAWxdPfU8FO1ms3NUfaHCPYg==}
    engines: {node: '>=10'}

  get-stream@9.0.1:
    resolution: {integrity: sha512-kVCxPF3vQM/N0B1PmoqVUqgHP+EeVjmZSQn+1oCRPxd2P21P2F19lIgbR3HBosbB1PUhOAoctJnfEn2GbN2eZA==}
    engines: {node: '>=18'}

  glob-parent@5.1.2:
    resolution: {integrity: sha512-AOIgSQCepiJYwP3ARnGx+5VnTu2HBYdzbGP45eLw1vr3zB3vZLeyed1sC9hnbcOc9/SrMyM5RPQrkGz4aS9Zow==}
    engines: {node: '>= 6'}

  glob-parent@6.0.2:
    resolution: {integrity: sha512-XxwI8EOhVQgWp6iDL+3b0r86f4d6AX6zSU55HfB4ydCEuXLXc5FcYeOu+nnGftS4TEju/11rt4KJPTMgbfmv4A==}
    engines: {node: '>=10.13.0'}

  glob-to-regexp@0.4.1:
    resolution: {integrity: sha512-lkX1HJXwyMcprw/5YUZc2s7DrpAiHB21/V+E1rHUrVNokkvB6bqMzT0VfV6/86ZNabt1k14YOIaT7nDvOX3Iiw==}

  glob@11.0.1:
    resolution: {integrity: sha512-zrQDm8XPnYEKawJScsnM0QzobJxlT/kHOOlRTio8IH/GrmxRE5fjllkzdaHclIuNjUQTJYH2xHNIGfdpJkDJUw==}
    engines: {node: 20 || >=22}
    hasBin: true

  globals@14.0.0:
    resolution: {integrity: sha512-oahGvuMGQlPw/ivIYBjVSrWAfWLBeku5tpPE2fOPLi+WHffIWbuh2tCjhyQhTBPMf5E9jDEH4FOmTYgYwbKwtQ==}
    engines: {node: '>=18'}

  globals@15.15.0:
    resolution: {integrity: sha512-7ACyT3wmyp3I61S4fG682L0VA2RGD9otkqGJIwNUMF1SWUombIIk+af1unuDYgMm082aHYwD+mzJvv9Iu8dsgg==}
    engines: {node: '>=18'}

  google-auth-library@9.15.1:
    resolution: {integrity: sha512-Jb6Z0+nvECVz+2lzSMt9u98UsoakXxA2HGHMCxh+so3n90XgYWkq5dur19JAJV7ONiJY22yBTyJB1TSkvPq9Ng==}
    engines: {node: '>=14'}

  google-logging-utils@0.0.2:
    resolution: {integrity: sha512-NEgUnEcBiP5HrPzufUkBzJOD/Sxsco3rLNo1F1TNf7ieU8ryUzBhqba8r756CjLX7rn3fHl6iLEwPYuqpoKgQQ==}
    engines: {node: '>=14'}

  gopd@1.2.0:
    resolution: {integrity: sha512-ZUKRh6/kUFoAiTAtTYPZJ3hw9wNxx+BIBOijnlG9PnrJsCcSjs1wyyD6vJpaYtgnzDrKYRSqf3OO6Rfa93xsRg==}
    engines: {node: '>= 0.4'}

  got@13.0.0:
    resolution: {integrity: sha512-XfBk1CxOOScDcMr9O1yKkNaQyy865NbYs+F7dr4H0LZMVgCj2Le59k6PqbNHoL5ToeaEQUYh6c6yMfVcc6SJxA==}
    engines: {node: '>=16'}

  graceful-fs@4.2.11:
    resolution: {integrity: sha512-RbJ5/jmFcNNCcDV5o9eTnBLJ/HszWV0P73bc+Ff4nS/rJj+YaS6IGyiOL0VoBYX+l1Wrl3k63h/KrH+nhJ0XvQ==}

  graphemer@1.4.0:
    resolution: {integrity: sha512-EtKwoO6kxCL9WO5xipiHTZlSzBm7WLT627TqC/uVRd0HKmq8NXyebnNYxDoBi7wt8eTWrUrKXCOVaFq9x1kgag==}

  gtoken@7.1.0:
    resolution: {integrity: sha512-pCcEwRi+TKpMlxAQObHDQ56KawURgyAf6jtIY046fJ5tIv3zDe/LEIubckAO8fj6JnAxLdmWkUfNyulQ2iKdEw==}
    engines: {node: '>=14.0.0'}

  has-flag@4.0.0:
    resolution: {integrity: sha512-EykJT/Q1KjTWctppgIAgfSO0tKVuZUjhgMr17kqTumMl6Afv3EISleU7qZUzoXDFTAHTDC4NOoG/ZxU3EvlMPQ==}
    engines: {node: '>=8'}

  has-own-prop@2.0.0:
    resolution: {integrity: sha512-Pq0h+hvsVm6dDEa8x82GnLSYHOzNDt7f0ddFa3FqcQlgzEiptPqL+XrOJNavjOzSYiYWIrgeVYYgGlLmnxwilQ==}
    engines: {node: '>=8'}

  has-symbols@1.1.0:
    resolution: {integrity: sha512-1cDNdwJ2Jaohmb3sg4OmKaMBwuC48sYni5HUw2DvsC8LjGTLK9h+eb1X6RyuOHe4hT0ULCW68iomhjUoKUqlPQ==}
    engines: {node: '>= 0.4'}

  has-tostringtag@1.0.2:
    resolution: {integrity: sha512-NqADB8VjPFLM2V0VvHUewwwsw0ZWBaIdgo+ieHtK3hasLz4qeCRjYcqfB6AQrBggRKppKF8L52/VqdVsO47Dlw==}
    engines: {node: '>= 0.4'}

  hasown@2.0.2:
    resolution: {integrity: sha512-0hJU9SCPvmMzIBdZFqNPXWa6dqh7WdH0cII9y+CyS8rG3nL48Bclra9HmKhVVUHyPWNH5Y7xDwAB7bfgSjkUMQ==}
    engines: {node: '>= 0.4'}

  html-comment-regex@1.1.2:
    resolution: {integrity: sha512-P+M65QY2JQ5Y0G9KKdlDpo0zK+/OHptU5AaBwUfAIDJZk1MYf32Frm84EcOytfJE0t5JvkAnKlmjsXDnWzCJmQ==}

  http-cache-semantics@4.2.0:
    resolution: {integrity: sha512-dTxcvPXqPvXBQpq5dUr6mEMJX4oIEFv6bwom3FDwKRDsuIjjJGANqhBuoAn9c1RQJIdAKav33ED65E2ys+87QQ==}

  http-errors@2.0.0:
    resolution: {integrity: sha512-FtwrG/euBzaEjYeRqOgly7G0qviiXoJWnvEH2Z1plBdXgbyjv34pHTSb9zoeHMyDy33+DWy5Wt9Wo+TURtOYSQ==}
    engines: {node: '>= 0.8'}

  http2-wrapper@2.2.1:
    resolution: {integrity: sha512-V5nVw1PAOgfI3Lmeaj2Exmeg7fenjhRUgz1lPSezy1CuhPYbgQtbQj4jZfEAEMlaL+vupsvhjqCyjzob0yxsmQ==}
    engines: {node: '>=10.19.0'}

  https-proxy-agent@7.0.6:
    resolution: {integrity: sha512-vK9P5/iUfdl95AI+JVyUuIcVtd4ofvtrOr3HNtM2yxC9bnMbEdp3x01OhQNnjb8IJYi38VlTE3mBXwcfvywuSw==}
    engines: {node: '>= 14'}

  human-signals@2.1.0:
    resolution: {integrity: sha512-B4FFZ6q/T2jhhksgkbEW3HBvWIfDW85snkQgawt07S7J5QXTk6BkNV+0yAeZrM5QpMAdYlocGoljn0sJ/WQkFw==}
    engines: {node: '>=10.17.0'}

  humanize-ms@1.2.1:
    resolution: {integrity: sha512-Fl70vYtsAFb/C06PTS9dZBo7ihau+Tu/DNCk/OyHhea07S+aeMWpFFkUaXRa8fI+ScZbEI8dfSxwY7gxZ9SAVQ==}

  iconv-lite@0.4.24:
    resolution: {integrity: sha512-v3MXnZAcvnywkTUEZomIActle7RXXeedOR31wwl7VlyoXO4Qi9arvSenNQWne1TcRwhCL1HwLI21bEqdpj8/rA==}
    engines: {node: '>=0.10.0'}

  iconv-lite@0.6.3:
    resolution: {integrity: sha512-4fCk79wshMdzMp2rH06qWrJE4iolqLhCUH+OiuIgU++RB0+94NlDL81atO7GX55uUKueo0txHNtvEyI6D7WdMw==}
    engines: {node: '>=0.10.0'}

  ieee754@1.2.1:
    resolution: {integrity: sha512-dcyqhDvX1C46lXZcVqCpK+FtMRQVdIMN6/Df5js2zouUsqG7I6sFxitIC+7KYK29KdXOLHdu9zL4sFnoVQnqaA==}

  ignore@5.3.2:
    resolution: {integrity: sha512-hsBTNUqQTDwkWtcdYI2i06Y/nUBEsNEDJKjWdigLvegy8kDuJAS8uRlpkkcQpyEXL0Z/pjDy5HBmMjRCJ2gq+g==}
    engines: {node: '>= 4'}

  ignore@7.0.5:
    resolution: {integrity: sha512-Hs59xBNfUIunMFgWAbGX5cq6893IbWg4KnrjbYwX3tx0ztorVgTDA6B2sxf8ejHJ4wz8BqGUMYlnzNBer5NvGg==}
    engines: {node: '>= 4'}

  import-fresh@3.3.1:
    resolution: {integrity: sha512-TR3KfrTZTYLPB6jUjfx6MF9WcWrHL9su5TObK4ZkYgBdWKPOFoSoQIdEuTuR82pmtxH2spWG9h6etwfr1pLBqQ==}
    engines: {node: '>=6'}

  imurmurhash@0.1.4:
    resolution: {integrity: sha512-JmXMZ6wuvDmLiHEml9ykzqO6lwFbof0GG4IkcGaENdCRDDmMVnny7s5HsIgHCbaq0w2MyPhDqkhTUgS2LU2PHA==}
    engines: {node: '>=0.8.19'}

  inherits@2.0.4:
    resolution: {integrity: sha512-k/vGaX4/Yla3WzyMCvTQOXYeIHvqOKtnqBduzTHpzpQZzAskKMhZ2K+EnBiSM9zGSoIFeMpXKxa4dYeZIQqewQ==}

  inspect-with-kind@1.0.5:
    resolution: {integrity: sha512-MAQUJuIo7Xqk8EVNP+6d3CKq9c80hi4tjIbIAT6lmGW9W6WzlHiu9PS8uSuUYU+Do+j1baiFp3H25XEVxDIG2g==}

  ipaddr.js@1.9.1:
    resolution: {integrity: sha512-0KI/607xoxSToH7GjN1FfSbLoU0+btTicjsQSWQlh/hZykN8KpmMf7uYwPW3R+akZ6R/w18ZlXSHBYXiYUPO3g==}
    engines: {node: '>= 0.10'}

  is-arrayish@0.2.1:
    resolution: {integrity: sha512-zz06S8t0ozoDXMG+ube26zeCTNXcKIPJZJi8hBrF4idCLms4CG9QtK7qBl1boi5ODzFpjswb5JPmHCbMpjaYzg==}

  is-extglob@2.1.1:
    resolution: {integrity: sha512-SbKbANkN603Vi4jEZv49LeVJMn4yGwsbzZworEoyEiutsN3nJYdbO36zfhGJ6QEDpOZIFkDtnq5JRxmvl3jsoQ==}
    engines: {node: '>=0.10.0'}

  is-fullwidth-code-point@3.0.0:
    resolution: {integrity: sha512-zymm5+u+sCsSWyD9qNaejV3DFvhCKclKdizYaJUuHA83RLjb7nSuGnddCHGv0hk+KY7BMAlsWeK4Ueg6EV6XQg==}
    engines: {node: '>=8'}

  is-glob@4.0.3:
    resolution: {integrity: sha512-xelSayHH36ZgE7ZWhli7pW34hNbNl8Ojv5KVmkJD4hBdD3th8Tfk9vYasLM+mXWOZhFkgZfxhLSnrwRr4elSSg==}
    engines: {node: '>=0.10.0'}

  is-interactive@1.0.0:
    resolution: {integrity: sha512-2HvIEKRoqS62guEC+qBjpvRubdX910WCMuJTZ+I9yvqKU2/12eSL549HMwtabb4oupdj2sMP50k+XJfB/8JE6w==}
    engines: {node: '>=8'}

  is-number@7.0.0:
    resolution: {integrity: sha512-41Cifkg6e8TylSpdtTpeLVMqvSBEVzTttHvERD741+pnZ8ANv0004MRL43QKPDlK9cGvNp6NZWZUBlbGXYxxng==}
    engines: {node: '>=0.12.0'}

  is-plain-obj@1.1.0:
    resolution: {integrity: sha512-yvkRyxmFKEOQ4pNXCmJG5AEQNlXJS5LaONXo5/cLdTZdWvsZ1ioJEonLGAosKlMWE8lwUy/bJzMjcw8az73+Fg==}
    engines: {node: '>=0.10.0'}

  is-promise@4.0.0:
    resolution: {integrity: sha512-hvpoI6korhJMnej285dSg6nu1+e6uxs7zG3BYAm5byqDsgJNWwxzM6z6iZiAgQR4TJ30JmBTOwqZUw3WlyH3AQ==}

  is-stream@2.0.1:
    resolution: {integrity: sha512-hFoiJiTl63nn+kstHGBtewWSKnQLpyb155KHheA1l39uvtO9nWIop1p3udqPcUd/xbF1VLMO4n7OI6p7RbngDg==}
    engines: {node: '>=8'}

  is-stream@4.0.1:
    resolution: {integrity: sha512-Dnz92NInDqYckGEUJv689RbRiTSEHCQ7wOVeALbkOz999YpqT46yMRIGtSNl2iCL1waAZSx40+h59NV/EwzV/A==}
    engines: {node: '>=18'}

  is-unicode-supported@0.1.0:
    resolution: {integrity: sha512-knxG2q4UC3u8stRGyAVJCOdxFmv5DZiRcdlIaAQXAbSfJya+OhopNotLQrstBhququ4ZpuKbDc/8S6mgXgPFPw==}
    engines: {node: '>=10'}

  isarray@0.0.1:
    resolution: {integrity: sha512-D2S+3GLxWH+uhrNEcoh/fnmYeP8E8/zHl644d/jdA0g2uyXvy3sb0qxotE+ne0LtccHknQzWwZEzhak7oJ0COQ==}

  isarray@1.0.0:
    resolution: {integrity: sha512-VLghIWNM6ELQzo7zwmcg0NmTVyWKYjvIeM83yjp0wRDTmUnrM678fQbcKBo6n2CJEF0szoG//ytg+TKla89ALQ==}

  isexe@2.0.0:
    resolution: {integrity: sha512-RHxMLp9lnKHGHRng9QFhRCMbYAcVpn69smSGcq3f36xjgVVWThj4qqLbTLlq7Ssj8B+fIQ1EuCEGI2lKsyQeIw==}

  iterare@1.2.1:
    resolution: {integrity: sha512-RKYVTCjAnRthyJes037NX/IiqeidgN1xc3j1RjFfECFp28A1GVwK9nA+i0rJPaHqSZwygLzRnFlzUuHFoWWy+Q==}
    engines: {node: '>=6'}

  jackspeak@4.1.1:
    resolution: {integrity: sha512-zptv57P3GpL+O0I7VdMJNBZCu+BPHVQUk55Ft8/QCJjTVxrnJHuVuX/0Bl2A6/+2oyR/ZMEuFKwmzqqZ/U5nPQ==}
    engines: {node: 20 || >=22}

  jest-diff@30.0.4:
    resolution: {integrity: sha512-TSjceIf6797jyd+R64NXqicttROD+Qf98fex7CowmlSn7f8+En0da1Dglwr1AXxDtVizoxXYZBlUQwNhoOXkNw==}
    engines: {node: ^18.14.0 || ^20.0.0 || ^22.0.0 || >=24.0.0}

  jest-matcher-utils@30.0.4:
    resolution: {integrity: sha512-ubCewJ54YzeAZ2JeHHGVoU+eDIpQFsfPQs0xURPWoNiO42LGJ+QGgfSf+hFIRplkZDkhH5MOvuxHKXRTUU3dUQ==}
    engines: {node: ^18.14.0 || ^20.0.0 || ^22.0.0 || >=24.0.0}

  jest-message-util@30.0.2:
    resolution: {integrity: sha512-vXywcxmr0SsKXF/bAD7t7nMamRvPuJkras00gqYeB1V0WllxZrbZ0paRr3XqpFU2sYYjD0qAaG2fRyn/CGZ0aw==}
    engines: {node: ^18.14.0 || ^20.0.0 || ^22.0.0 || >=24.0.0}

  jest-mock@30.0.2:
    resolution: {integrity: sha512-PnZOHmqup/9cT/y+pXIVbbi8ID6U1XHRmbvR7MvUy4SLqhCbwpkmXhLbsWbGewHrV5x/1bF7YDjs+x24/QSvFA==}
    engines: {node: ^18.14.0 || ^20.0.0 || ^22.0.0 || >=24.0.0}

  jest-regex-util@30.0.1:
    resolution: {integrity: sha512-jHEQgBXAgc+Gh4g0p3bCevgRCVRkB4VB70zhoAE48gxeSr1hfUOsM/C2WoJgVL7Eyg//hudYENbm3Ne+/dRVVA==}
    engines: {node: ^18.14.0 || ^20.0.0 || ^22.0.0 || >=24.0.0}

  jest-util@30.0.2:
    resolution: {integrity: sha512-8IyqfKS4MqprBuUpZNlFB5l+WFehc8bfCe1HSZFHzft2mOuND8Cvi9r1musli+u6F3TqanCZ/Ik4H4pXUolZIg==}
    engines: {node: ^18.14.0 || ^20.0.0 || ^22.0.0 || >=24.0.0}

  jest-worker@27.5.1:
    resolution: {integrity: sha512-7vuh85V5cdDofPyxn58nrPjBktZo0u9x1g8WtjQol+jZDaE+fhN+cIvTj11GndBnMnyfrUOG1sZQxCdjKh+DKg==}
    engines: {node: '>= 10.13.0'}

  jiti@2.4.2:
    resolution: {integrity: sha512-rg9zJN+G4n2nfJl5MW3BMygZX56zKPNVEYYqq7adpmMh4Jn2QNEwhvQlFy6jPVdcod7txZtKHWnyZiA3a0zP7A==}
    hasBin: true

  js-tokens@4.0.0:
    resolution: {integrity: sha512-RdJUflcE3cUzKiMqQgsCu06FPu9UdIJO0beYbPhHN4k6apgJtifcoCtT9bcxOpYBtpD2kCM6Sbzg4CausW/PKQ==}

  js-yaml@4.1.0:
    resolution: {integrity: sha512-wpxZs9NoxZaJESJGIZTyDEaYpl0FKSA+FB9aJiyemKhMwkxQg63h4T1KJgUGHpTqPDNRcmmYLugrRjJlBtWvRA==}
    hasBin: true

  json-bigint@1.0.0:
    resolution: {integrity: sha512-SiPv/8VpZuWbvLSMtTDU8hEfrZWg/mH/nV/b4o0CYbSxu1UIQPLdwKOCIyLQX+VIPO5vrLX3i8qtqFyhdPSUSQ==}

  json-buffer@3.0.1:
    resolution: {integrity: sha512-4bV5BfR2mqfQTJm+V5tPPdf+ZpuhiIvTuAB5g8kcrXOZpTT/QwwVRWBywX1ozr6lEuPdbHxwaJlm9G6mI2sfSQ==}

  json-parse-even-better-errors@2.3.1:
    resolution: {integrity: sha512-xyFwyhro/JEof6Ghe2iz2NcXoj2sloNsWr/XsERDK/oiPCfaNhl5ONfp+jQdAZRQQ0IJWNzH9zIZF7li91kh2w==}

  json-schema-traverse@0.4.1:
    resolution: {integrity: sha512-xbbCH5dCYU5T8LcEhhuh7HJ88HXuW3qsI3Y0zOZFKfZEHcpWiHU/Jxzk629Brsab/mMiHQti9wMP+845RPe3Vg==}

  json-schema-traverse@1.0.0:
    resolution: {integrity: sha512-NM8/P9n3XjXhIZn1lLhkFaACTOURQXjWhV4BA/RnOv8xvgqtqpAX9IO4mRQxSx1Rlo4tqzeqb0sOlruaOy3dug==}

  json-stable-stringify-without-jsonify@1.0.1:
    resolution: {integrity: sha512-Bdboy+l7tA3OGW6FjyFHWkP5LuByj1Tk33Ljyq0axyzdk9//JSi2u3fP1QSmd1KNwq6VOKYGlAu87CisVir6Pw==}

  json5@2.2.3:
    resolution: {integrity: sha512-XmOWe7eyHYH14cLdVPoyg+GOH3rYX++KpzrylJwSW98t3Nk+U8XOl8FWKOgwtzdb8lXGf6zYwDUzeHMWfxasyg==}
    engines: {node: '>=6'}
    hasBin: true

  jsonc-parser@3.3.1:
    resolution: {integrity: sha512-HUgH65KyejrUFPvHFPbqOY0rsFip3Bo5wb4ngvdi1EpCYWUQDC5V+Y7mZws+DLkr4M//zQJoanu1SP+87Dv1oQ==}

  jsonfile@6.1.0:
    resolution: {integrity: sha512-5dgndWOriYSm5cnYaJNhalLNDKOqFwyDB/rr1E9ZsGciGvKPs8R2xYGCacuf3z6K1YKDz182fd+fY3cn3pMqXQ==}

  jsonwebtoken@9.0.2:
    resolution: {integrity: sha512-PRp66vJ865SSqOlgqS8hujT5U4AOgMfhrwYIuIhfKaoSCZcirrmASQr8CX7cUg+RMih+hgznrjp99o+W4pJLHQ==}
    engines: {node: '>=12', npm: '>=6'}

  jwa@1.4.2:
    resolution: {integrity: sha512-eeH5JO+21J78qMvTIDdBXidBd6nG2kZjg5Ohz/1fpa28Z4CcsWUzJ1ZZyFq/3z3N17aZy+ZuBoHljASbL1WfOw==}

  jwa@2.0.1:
    resolution: {integrity: sha512-hRF04fqJIP8Abbkq5NKGN0Bbr3JxlQ+qhZufXVr0DvujKy93ZCbXZMHDL4EOtodSbCWxOqR8MS1tXA5hwqCXDg==}

  jws@3.2.2:
    resolution: {integrity: sha512-YHlZCB6lMTllWDtSPHz/ZXTsi8S00usEV6v1tjq8tOUZzw7DpSDWVXjXDre6ed1w/pd495ODpHZYSdkRTsa0HA==}

  jws@4.0.0:
    resolution: {integrity: sha512-KDncfTmOZoOMTFG4mBlG0qUIOlc03fmzH+ru6RgYVZhPkyiy/92Owlt/8UEN+a4TXR1FQetfIpJE8ApdvdVxTg==}

  keyv@4.5.4:
    resolution: {integrity: sha512-oxVHkHR/EJf2CNXnWxRLW6mg7JyCCUcG0DtEGmL2ctUo1PNTin1PUil+r/+4r5MpVgC/fn1kjsx7mjSujKqIpw==}

  kind-of@6.0.3:
    resolution: {integrity: sha512-dcS1ul+9tmeD95T+x28/ehLgd9mENa3LsvDTtzm3vyBEO7RPptvAD+t44WVXaUjTBRcrpFeFlC8WCruUR456hw==}
    engines: {node: '>=0.10.0'}

  levn@0.4.1:
    resolution: {integrity: sha512-+bT2uH4E5LGE7h/n3evcS/sQlJXCpIp6ym8OWJ5eV6+67Dsql/LaaT7qJBAt2rzfoa/5QBGBhxDix1dMt2kQKQ==}
    engines: {node: '>= 0.8.0'}

  libphonenumber-js@1.12.9:
    resolution: {integrity: sha512-VWwAdNeJgN7jFOD+wN4qx83DTPMVPPAUyx9/TUkBXKLiNkuWWk6anV0439tgdtwaJDrEdqkvdN22iA6J4bUCZg==}

  lines-and-columns@1.2.4:
    resolution: {integrity: sha512-7ylylesZQ/PV29jhEDl3Ufjo6ZX7gCqJr5F7PKrqc93v7fzSymt1BpwEU8nAUXs8qzzvqhbjhK5QZg6Mt/HkBg==}

  load-esm@1.0.2:
    resolution: {integrity: sha512-nVAvWk/jeyrWyXEAs84mpQCYccxRqgKY4OznLuJhJCa0XsPSfdOIr2zvBZEj3IHEHbX97jjscKRRV539bW0Gpw==}
    engines: {node: '>=13.2.0'}

  loader-runner@4.3.0:
    resolution: {integrity: sha512-3R/1M+yS3j5ou80Me59j7F9IMs4PXs3VqRrm0TU3AbKPxlmpoY1TNscJV/oGJXo8qCatFGTfDbY6W6ipGOYXfg==}
    engines: {node: '>=6.11.5'}

  locate-path@6.0.0:
    resolution: {integrity: sha512-iPZK6eYjbxRu3uB4/WZ3EsEIMJFMqAoopl3R+zuq0UjcAm/MO6KCweDgPfP3elTztoKP3KtnVHxTn2NHBSDVUw==}
    engines: {node: '>=10'}

  lodash.includes@4.3.0:
    resolution: {integrity: sha512-W3Bx6mdkRTGtlJISOvVD/lbqjTlPPUDTMnlXZFnVwi9NKJ6tiAk6LVdlhZMm17VZisqhKcgzpO5Wz91PCt5b0w==}

  lodash.isboolean@3.0.3:
    resolution: {integrity: sha512-Bz5mupy2SVbPHURB98VAcw+aHh4vRV5IPNhILUCsOzRmsTmSQ17jIuqopAentWoehktxGd9e/hbIXq980/1QJg==}

  lodash.isinteger@4.0.4:
    resolution: {integrity: sha512-DBwtEWN2caHQ9/imiNeEA5ys1JoRtRfY3d7V9wkqtbycnAmTvRRmbHKDV4a0EYc678/dia0jrte4tjYwVBaZUA==}

  lodash.isnumber@3.0.3:
    resolution: {integrity: sha512-QYqzpfwO3/CWf3XP+Z+tkQsfaLL/EnUlXWVkIk5FUPc4sBdTehEqZONuyRt2P67PXAk+NXmTBcc97zw9t1FQrw==}

  lodash.isplainobject@4.0.6:
    resolution: {integrity: sha512-oSXzaWypCMHkPC3NvBEaPHf0KsA5mvPrOPgQWDsbg8n7orZ290M0BmC/jgRZ4vcJ6DTAhjrsSYgdsW/F+MFOBA==}

  lodash.isstring@4.0.1:
    resolution: {integrity: sha512-0wJxfxH1wgO3GrbuP+dTTk7op+6L41QCXbGINEmD+ny/G/eCqGzxyCsh7159S+mgDDcoarnBw6PC1PS5+wUGgw==}

  lodash.merge@4.6.2:
    resolution: {integrity: sha512-0KpjqXRVvrYyCsX1swR/XTK0va6VQkQM6MNo7PqW77ByjAhoARA8EfrP1N4+KlKj8YS0ZUCtRT/YUuhyYDujIQ==}

  lodash.once@4.1.1:
    resolution: {integrity: sha512-Sb487aTOCr9drQVL8pIxOzVhafOjZN9UU54hiN8PU3uAiSV7lx1yYNpbNmex2PK6dSJoNTSJUUswT651yww3Mg==}

  lodash@4.17.21:
    resolution: {integrity: sha512-v2kDEe57lecTulaDIuNTPy3Ry4gLGJ6Z1O3vE1krgXZNrsQ+LFTGHVxVjcXPs17LhbZVGedAJv8XZ1tvj5FvSg==}

  log-symbols@4.1.0:
    resolution: {integrity: sha512-8XPvpAA8uyhfteu8pIvQxpJZ7SYYdpUivZpGy6sFsBuKRY/7rQGavedeB8aK+Zkyq6upMFVL/9AW6vOYzfRyLg==}
    engines: {node: '>=10'}

  lowercase-keys@3.0.0:
    resolution: {integrity: sha512-ozCC6gdQ+glXOQsveKD0YsDy8DSQFjDTz4zyzEHNV5+JP5D62LmfDZ6o1cycFx9ouG940M5dE8C8CTewdj2YWQ==}
    engines: {node: ^12.20.0 || ^14.13.1 || >=16.0.0}

  lru-cache@11.1.0:
    resolution: {integrity: sha512-QIXZUBJUx+2zHUdQujWejBkcD9+cs94tLn0+YL8UrCh+D5sCXZ4c7LaEH48pNwRY3MLDgqUFyhlCyjJPf1WP0A==}
    engines: {node: 20 || >=22}

  magic-string@0.30.17:
    resolution: {integrity: sha512-sNPKHvyjVf7gyjwS4xGTaW/mCnF8wnjtifKBEhxfZ7E/S8tQ0rssrwGNn6q8JH/ohItJfSQp9mBtQYuTlH5QnA==}

  make-dir@4.0.0:
    resolution: {integrity: sha512-hXdUTZYIVOt1Ex//jAQi+wTZZpUpwBj/0QsOzqegb3rGMMeJiSEu5xLHnYfBrRV4RH2+OCSOO95Is/7x1WJ4bw==}
    engines: {node: '>=10'}

  make-error@1.3.6:
    resolution: {integrity: sha512-s8UhlNe7vPKomQhC1qFelMokr/Sc3AgNbso3n74mVPA5LTZwkB9NlXf4XPamLxJE8h0gh73rM94xvwRT2CVInw==}

  math-intrinsics@1.1.0:
    resolution: {integrity: sha512-/IXtbwEk5HTPyEwyKX6hGkYXxM9nbj64B+ilVJnC/R6B0pH5G4V3b0pVbL7DBj4tkhBAppbQUlf6F6Xl9LHu1g==}
    engines: {node: '>= 0.4'}

  media-typer@0.3.0:
    resolution: {integrity: sha512-dq+qelQ9akHpcOl/gUVRTxVIOkAJ1wR3QAvb4RsVjS8oVoFjDGTc679wJYmUmknUF5HwMLOgb5O+a3KxfWapPQ==}
    engines: {node: '>= 0.6'}

  media-typer@1.1.0:
    resolution: {integrity: sha512-aisnrDP4GNe06UcKFnV5bfMNPBUw4jsLGaWwWfnH3v02GnBuXX2MCVn5RbrWo0j3pczUilYblq7fQ7Nw2t5XKw==}
    engines: {node: '>= 0.8'}

  memfs@3.5.3:
    resolution: {integrity: sha512-UERzLsxzllchadvbPs5aolHh65ISpKpM+ccLbOJ8/vvpBKmAWf+la7dXFy7Mr0ySHbdHrFv5kGFCUHHe6GFEmw==}
    engines: {node: '>= 4.0.0'}

  merge-descriptors@2.0.0:
    resolution: {integrity: sha512-Snk314V5ayFLhp3fkUREub6WtjBfPdCPY1Ln8/8munuLuiYhsABgBVWsozAG+MWMbVEvcdcpbi9R7ww22l9Q3g==}
    engines: {node: '>=18'}

  merge-stream@2.0.0:
    resolution: {integrity: sha512-abv/qOcuPfk3URPfDzmZU1LKmuw8kT+0nIHvKrKgFrwifol/doWcdA4ZqsWQ8ENrFKkd67Mfpo/LovbIUsbt3w==}

  merge2@1.4.1:
    resolution: {integrity: sha512-8q7VEgMJW4J8tcfVPy8g09NcQwZdbwFEqhe/WZkoIzjn/3TGDwtOCYtXGxA3O8tPzpczCCDgv+P2P5y00ZJOOg==}
    engines: {node: '>= 8'}

  micromatch@4.0.8:
    resolution: {integrity: sha512-PXwfBhYu0hBCPw8Dn0E+WDYb7af3dSLVWKi3HGv84IdF4TyFoC0ysxFd0Goxw7nSv4T/PzEJQxsYsEiFCKo2BA==}
    engines: {node: '>=8.6'}

  mime-db@1.52.0:
    resolution: {integrity: sha512-sPU4uV7dYlvtWJxwwxHD0PuihVNiE7TyAbQ5SWxDCB9mUYvOgroQOwYQQOKPJ8CIbE+1ETVlOoK1UC2nU3gYvg==}
    engines: {node: '>= 0.6'}

  mime-db@1.54.0:
    resolution: {integrity: sha512-aU5EJuIN2WDemCcAp2vFBfp/m4EAhWJnUNSSw0ixs7/kXbd6Pg64EmwJkNdFhB8aWt1sH2CTXrLxo/iAGV3oPQ==}
    engines: {node: '>= 0.6'}

  mime-types@2.1.35:
    resolution: {integrity: sha512-ZDY+bPm5zTTF+YpCrAU9nK0UgICYPT0QtT1NZWFv4s++TNkcgVaT0g6+4R2uI4MjQjzysHB1zxuWL50hzaeXiw==}
    engines: {node: '>= 0.6'}

  mime-types@3.0.1:
    resolution: {integrity: sha512-xRc4oEhT6eaBpU1XF7AjpOFD+xQmXNB5OVKwp4tqCuBpHLS/ZbBDrc07mYTDqVMg6PfxUjjNp85O6Cd2Z/5HWA==}
    engines: {node: '>= 0.6'}

  mimic-fn@2.1.0:
    resolution: {integrity: sha512-OqbOk5oEQeAZ8WXWydlu9HJjz9WVdEIvamMCcXmuqUYjTknH/sqsWvhQ3vgwKFRR1HpjvNBKQ37nbJgYzGqGcg==}
    engines: {node: '>=6'}

  mimic-response@3.1.0:
    resolution: {integrity: sha512-z0yWI+4FDrrweS8Zmt4Ej5HdJmky15+L2e6Wgn3+iK5fWzb6T3fhNFq2+MeTRb064c6Wr4N/wv0DzQTjNzHNGQ==}
    engines: {node: '>=10'}

  mimic-response@4.0.0:
    resolution: {integrity: sha512-e5ISH9xMYU0DzrT+jl8q2ze9D6eWBto+I8CNpe+VI+K2J/F/k3PdkdTdz4wvGVH4NTpo+NRYTVIuMQEMMcsLqg==}
    engines: {node: ^12.20.0 || ^14.13.1 || >=16.0.0}

  minimatch@10.0.3:
    resolution: {integrity: sha512-IPZ167aShDZZUMdRk66cyQAW3qr0WzbHkPdMYa8bzZhlHhO3jALbKdxcaak7W9FfT2rZNpQuUu4Od7ILEpXSaw==}
    engines: {node: 20 || >=22}

  minimatch@3.1.2:
    resolution: {integrity: sha512-J7p63hRiAjw1NDEww1W7i37+ByIrOWO5XQQAzZ3VOcL0PNybwpfmV/N05zFAzwQ9USyEcX6t3UO+K5aqBQOIHw==}

  minimatch@9.0.5:
    resolution: {integrity: sha512-G6T0ZX48xgozx7587koeX9Ys2NYy6Gmv//P89sEte9V9whIapMNF4idKxnW2QtCcLiTWlb/wfCabAtAFWhhBow==}
    engines: {node: '>=16 || 14 >=14.17'}

  minimist@1.2.8:
    resolution: {integrity: sha512-2yyAR8qBkN3YuheJanUpWC5U3bb5osDywNB8RzDVlDwDHbocAJveqqj1u8+SVD7jkWT4yvsHCpWqqWqAxb0zCA==}

  minipass@7.1.2:
    resolution: {integrity: sha512-qOOzS1cBTWYF4BH8fVePDBOO9iptMnGUEZwNc/cMWnTV2nVLZ7VoNWEPHkYczZA0pdoA7dl6e7FL659nX9S2aw==}
    engines: {node: '>=16 || 14 >=14.17'}

  mkdirp@0.5.6:
    resolution: {integrity: sha512-FP+p8RB8OWpF3YZBCrP5gtADmtXApB5AMLn+vdyA+PyxCjrCs00mjyUozssO33cwDeT3wNGdLxJ5M//YqtHAJw==}
    hasBin: true

  ms@2.0.0:
    resolution: {integrity: sha512-Tpp60P6IUJDTuOq/5Z8cdskzJujfwqfOTkrwIwj7IRISpnkJnT6SyJ4PCPnGMoFjC9ddhal5KVIYtAt97ix05A==}

  ms@2.1.3:
    resolution: {integrity: sha512-6FlzubTLZG3J2a/NVCAleEhjzq5oxgHyaCU9yYXvcLsvoVaHJq/s5xXI6/XXP6tz7R9xAOtHnSO/tXtF3WRTlA==}

  multer-s3@3.0.1:
    resolution: {integrity: sha512-BFwSO80a5EW4GJRBdUuSHblz2jhVSAze33ZbnGpcfEicoT0iRolx4kWR+AJV07THFRCQ78g+kelKFdjkCCaXeQ==}
    engines: {node: '>= 12.0.0'}
    peerDependencies:
      '@aws-sdk/client-s3': ^3.0.0

  multer@1.4.4:
    resolution: {integrity: sha512-2wY2+xD4udX612aMqMcB8Ws2Voq6NIUPEtD1be6m411T4uDH/VtL9i//xvcyFlTVfRdaBsk7hV5tgrGQqhuBiw==}
    engines: {node: '>= 0.10.0'}
    deprecated: Multer 1.x is affected by CVE-2022-24434. This is fixed in v1.4.4-lts.1 which drops support for versions of Node.js before 6. Please upgrade to at least Node.js 6 and version 1.4.4-lts.1 of Multer. If you need support for older versions of Node.js, we are open to accepting patches that would fix the CVE on the main 1.x release line, whilst maintaining compatibility with Node.js 0.10.

  multer@2.0.1:
    resolution: {integrity: sha512-Ug8bXeTIUlxurg8xLTEskKShvcKDZALo1THEX5E41pYCD2sCVub5/kIRIGqWNoqV6szyLyQKV6mD4QUrWE5GCQ==}
    engines: {node: '>= 10.16.0'}

  mute-stream@2.0.0:
    resolution: {integrity: sha512-WWdIxpyjEn+FhQJQQv9aQAYlHoNVdzIzUySNV1gHUPDSdZJ3yZn7pAAbQcV7B56Mvu881q9FZV+0Vx2xC44VWA==}
    engines: {node: ^18.17.0 || >=20.5.0}

  natural-compare@1.4.0:
    resolution: {integrity: sha512-OWND8ei3VtNC9h7V60qff3SVobHr996CTwgxubgyQYEpg290h9J0buyECNNJexkFm5sOajh5G116RYA1c8ZMSw==}

  negotiator@1.0.0:
    resolution: {integrity: sha512-8Ofs/AUQh8MaEcrlq5xOX0CQ9ypTF5dl78mjlMNfOK08fzpgTHQRQPBxcPlEtIw0yRpws+Zo/3r+5WRby7u3Gg==}
    engines: {node: '>= 0.6'}

  neo-async@2.6.2:
    resolution: {integrity: sha512-Yd3UES5mWCSqR+qNT93S3UoYUkqAZ9lLg8a7g9rimsWmYGK8cVToA4/sF3RrshdyV3sAGMXVUmpMYOw+dLpOuw==}

  nestjs-zod@4.3.1:
    resolution: {integrity: sha512-gl10NOf/AhWt4HLcnMI1J0WUlBCKyteJBftD6SwNyX71/vzAorr5MJQWiDJoPPkou9QL2CRHHBtyjr55o7++Xw==}
    peerDependencies:
      '@nestjs/common': ^10.0.0 || ^11.0.0
      '@nestjs/core': ^10.0.0 || ^11.0.0
      '@nestjs/swagger': ^7.4.2 || ^8.0.0 || ^11.0.0
      zod: '>= 3.14.3'
    peerDependenciesMeta:
      '@nestjs/common':
        optional: true
      '@nestjs/core':
        optional: true
      '@nestjs/swagger':
        optional: true

  node-abort-controller@3.1.1:
    resolution: {integrity: sha512-AGK2yQKIjRuqnc6VkX2Xj5d+QW8xZ87pa1UK6yA6ouUyuxfHuMP6umE5QK7UmTeOAymo+Zx1Fxiuw9rVx8taHQ==}

  node-domexception@1.0.0:
    resolution: {integrity: sha512-/jKZoMpw0F8GRwl4/eLROPA3cfcXtLApP0QzLmUT/HuPCZWyB7IY9ZrMeKw2O/nFIqPQB3PVM9aYm0F312AXDQ==}
    engines: {node: '>=10.5.0'}
    deprecated: Use your platform's native DOMException instead

  node-emoji@1.11.0:
    resolution: {integrity: sha512-wo2DpQkQp7Sjm2A0cq+sN7EHKO6Sl0ctXeBdFZrL9T9+UywORbufTcTZxom8YqpLQt/FqNMUkOpkZrJVYSKD3A==}

  node-fetch@2.7.0:
    resolution: {integrity: sha512-c4FRfUm/dbcWZ7U+1Wq0AwCyFL+3nt2bEw05wfxSz+DWpWsitgmSgYmy2dQdWyKC1694ELPqMs/YzUSNozLt8A==}
    engines: {node: 4.x || >=6.0.0}
    peerDependencies:
      encoding: ^0.1.0
    peerDependenciesMeta:
      encoding:
        optional: true

  node-releases@2.0.19:
    resolution: {integrity: sha512-xxOWJsBKtzAq7DY0J+DTzuz58K8e7sJbdgwkbMWQe8UYB6ekmsQ45q0M/tJDsGaZmbC+l7n57UV8Hl5tHxO9uw==}

  normalize-url@8.0.2:
    resolution: {integrity: sha512-Ee/R3SyN4BuynXcnTaekmaVdbDAEiNrHqjQIA37mHU8G9pf7aaAD4ZX3XjBLo6rsdcxA/gtkcNYZLt30ACgynw==}
    engines: {node: '>=14.16'}

  npm-run-path@4.0.1:
    resolution: {integrity: sha512-S48WzZW777zhNIrn7gxOlISNAqi9ZC/uQFnRdbeIHhZhCA6UqpkOT8T1G7BvfdgP4Er8gF4sUbaS0i7QvIfCWw==}
    engines: {node: '>=8'}

  oauth@0.10.2:
    resolution: {integrity: sha512-JtFnB+8nxDEXgNyniwz573xxbKSOu3R8D40xQKqcjwJ2CDkYqUDI53o6IuzDJBx60Z8VKCm271+t8iFjakrl8Q==}

  object-assign@4.1.1:
    resolution: {integrity: sha512-rJgTQnkUnH1sFw8yT6VSU3zD3sWmu6sZhIseY8VX+GRu3P6F7Fu+JNDoXfklElbLJSnc3FUQHVe4cU5hj+BcUg==}
    engines: {node: '>=0.10.0'}

  object-inspect@1.13.4:
    resolution: {integrity: sha512-W67iLl4J2EXEGTbfeHCffrjDfitvLANg0UlX3wFUUSTx92KXRFegMHUVgSqE+wvhAbi4WqjGg9czysTV2Epbew==}
    engines: {node: '>= 0.4'}

  on-finished@2.4.1:
    resolution: {integrity: sha512-oVlzkg3ENAhCk2zdv7IJwd/QUD4z2RxRwpkcGY8psCVcCYZNq4wYnVWALHM+brtuJjePWiYF/ClmuDr8Ch5+kg==}
    engines: {node: '>= 0.8'}

  on-headers@1.0.2:
    resolution: {integrity: sha512-pZAE+FJLoyITytdqK0U5s+FIpjN0JP3OzFi/u8Rx+EV5/W+JTWGXG8xFzevE7AjBfDqHv/8vL8qQsIhHnqRkrA==}
    engines: {node: '>= 0.8'}

  once@1.4.0:
    resolution: {integrity: sha512-lNaJgI+2Q5URQBkccEKHTQOPaXdUxnZZElQTZY0MFUAuaEqe1E+Nyvgdz/aIyNi6Z9MzO5dv1H8n58/GELp3+w==}

  onetime@5.1.2:
    resolution: {integrity: sha512-kbpaSSGJTWdAY5KPVeMOKXSrPtr8C8C7wodJbcsd51jRnmD+GZu8Y0VoU6Dm5Z4vWr0Ig/1NKuWRKf7j5aaYSg==}
    engines: {node: '>=6'}

  openai@5.9.0:
    resolution: {integrity: sha512-cmLC0pfqLLhBGxE4aZPyRPjydgYCncppV2ClQkKmW79hNjCvmzkfhz8rN5/YVDmjVQlFV+UsF1JIuNjNgeagyQ==}
    hasBin: true
    peerDependencies:
      ws: ^8.18.0
      zod: ^3.23.8
    peerDependenciesMeta:
      ws:
        optional: true
      zod:
        optional: true

  optionator@0.9.4:
    resolution: {integrity: sha512-6IpQ7mKUxRcZNLIObR0hz7lxsapSSIYNZJwXPGeF0mTVqGKFIXj1DQcMoT22S3ROcLyY/rz0PWaWZ9ayWmad9g==}
    engines: {node: '>= 0.8.0'}

  ora@5.4.1:
    resolution: {integrity: sha512-5b6Y85tPxZZ7QytO+BQzysW31HJku27cRIlkbAXaNx+BdcVi+LlRFmVXzeF6a7JCwJpyw5c4b+YSVImQIrBpuQ==}
    engines: {node: '>=10'}

  os-tmpdir@1.0.2:
    resolution: {integrity: sha512-D2FR03Vir7FIu45XBY20mTb+/ZSWB00sjU9jdQXt83gDrI4Ztz5Fs7/yy74g2N5SVQY4xY1qDr4rNddwYRVX0g==}
    engines: {node: '>=0.10.0'}

  p-cancelable@3.0.0:
    resolution: {integrity: sha512-mlVgR3PGuzlo0MmTdk4cXqXWlwQDLnONTAg6sm62XkMJEiRxN3GL3SffkYvqwonbkJBcrI7Uvv5Zh9yjvn2iUw==}
    engines: {node: '>=12.20'}

  p-limit@3.1.0:
    resolution: {integrity: sha512-TYOanM3wGwNGsZN2cVTYPArw454xnXj5qmWF1bEoAc4+cU/ol7GVh7odevjp1FNHduHc3KZMcFduxU5Xc6uJRQ==}
    engines: {node: '>=10'}

  p-locate@5.0.0:
    resolution: {integrity: sha512-LaNjtRWUBY++zB5nE/NwcaoMylSPk+S+ZHNB1TzdbMJMny6dynpAGt7X/tl/QYq3TIeE6nxHppbo2LGymrG5Pw==}
    engines: {node: '>=10'}

  package-json-from-dist@1.0.1:
    resolution: {integrity: sha512-UEZIS3/by4OC8vL3P2dTXRETpebLI2NiI5vIrjaD/5UtrkFX/tNbwjTSRAGC/+7CAo2pIcBaRgWmcBBHcsaCIw==}

  parent-module@1.0.1:
    resolution: {integrity: sha512-GQ2EWRpQV8/o+Aw8YqtfZZPfNRWZYkbidE9k5rpl/hC3vtHHBfGm2Ifi6qWV+coDGkrUKZAxE3Lot5kcsRlh+g==}
    engines: {node: '>=6'}

  parse-json@5.2.0:
    resolution: {integrity: sha512-ayCKvm/phCGxOkYRSCM82iDwct8/EonSEgCSxWxD7ve6jHggsFl4fZVQBPRNgQoKiuV/odhFrGzQXZwbifC8Rg==}
    engines: {node: '>=8'}

  parseurl@1.3.3:
    resolution: {integrity: sha512-CiyeOxFT/JZyN5m0z9PfXw4SCBJ6Sygz1Dpl0wqjlhDEGGBP1GnsUVEL0p63hoG1fcj3fHynXi9NYO4nWOL+qQ==}
    engines: {node: '>= 0.8'}

  passport-google-oauth20@2.0.0:
    resolution: {integrity: sha512-KSk6IJ15RoxuGq7D1UKK/8qKhNfzbLeLrG3gkLZ7p4A6DBCcv7xpyQwuXtWdpyR0+E0mwkpjY1VfPOhxQrKzdQ==}
    engines: {node: '>= 0.4.0'}

  passport-jwt@4.0.1:
    resolution: {integrity: sha512-UCKMDYhNuGOBE9/9Ycuoyh7vP6jpeTp/+sfMJl7nLff/t6dps+iaeE0hhNkKN8/HZHcJ7lCdOyDxHdDoxoSvdQ==}

  passport-oauth2@1.8.0:
    resolution: {integrity: sha512-cjsQbOrXIDE4P8nNb3FQRCCmJJ/utnFKEz2NX209f7KOHPoX18gF7gBzBbLLsj2/je4KrgiwLLGjf0lm9rtTBA==}
    engines: {node: '>= 0.4.0'}

  passport-strategy@1.0.0:
    resolution: {integrity: sha512-CB97UUvDKJde2V0KDWWB3lyf6PC3FaZP7YxZ2G8OAtn9p4HI9j9JLP9qjOGZFvyl8uwNT8qM+hGnz/n16NI7oA==}
    engines: {node: '>= 0.4.0'}

  passport@0.7.0:
    resolution: {integrity: sha512-cPLl+qZpSc+ireUvt+IzqbED1cHHkDoVYMo30jbJIdOOjQ1MQYZBPiNvmi8UM6lJuOpTPXJGZQk0DtC4y61MYQ==}
    engines: {node: '>= 0.4.0'}

  path-exists@4.0.0:
    resolution: {integrity: sha512-ak9Qy5Q7jYb2Wwcey5Fpvg2KoAc/ZIhLSLOSBmRmygPsGwkVVt0fZa0qrtMz+m6tJTAHfZQ8FnmB4MG4LWy7/w==}
    engines: {node: '>=8'}

  path-key@3.1.1:
    resolution: {integrity: sha512-ojmeN0qd+y0jszEtoY48r0Peq5dwMEkIlCOu6Q5f41lfkswXuKtYrhgoTpLnyIcHm24Uhqx+5Tqm2InSwLhE6Q==}
    engines: {node: '>=8'}

  path-scurry@2.0.0:
    resolution: {integrity: sha512-ypGJsmGtdXUOeM5u93TyeIEfEhM6s+ljAhrk5vAvSx8uyY/02OvrZnA0YNGUrPXfpJMgI1ODd3nwz8Npx4O4cg==}
    engines: {node: 20 || >=22}

  path-to-regexp@8.2.0:
    resolution: {integrity: sha512-TdrF7fW9Rphjq4RjrW0Kp2AW0Ahwu9sRGTkS6bvDi0SCwZlEZYmcfDbEsTz8RVk0EHIS/Vd1bv3JhG+1xZuAyQ==}
    engines: {node: '>=16'}

  path-type@4.0.0:
    resolution: {integrity: sha512-gDKb8aZMDeD/tZWs9P6+q0J9Mwkdl6xMV8TjnGP3qJVJ06bdMgkbBlLU8IdfOsIsFz2BW1rNVT3XuNEl8zPAvw==}
    engines: {node: '>=8'}

  pause@0.0.1:
    resolution: {integrity: sha512-KG8UEiEVkR3wGEb4m5yZkVCzigAD+cVEJck2CzYZO37ZGJfctvVptVO192MwrtPhzONn6go8ylnOdMhKqi4nfg==}

  peek-readable@5.4.2:
    resolution: {integrity: sha512-peBp3qZyuS6cNIJ2akRNG1uo1WJ1d0wTxg/fxMdZ0BqCVhx242bSFHM9eNqflfJVS9SsgkzgT/1UgnsurBOTMg==}
    engines: {node: '>=14.16'}

  pend@1.2.0:
    resolution: {integrity: sha512-F3asv42UuXchdzt+xXqfW1OGlVBe+mxa2mqI0pg5yAHZPvFmY3Y6drSf/GQ1A86WgWEN9Kzh/WrgKa6iGcHXLg==}

  picocolors@1.1.1:
    resolution: {integrity: sha512-xceH2snhtb5M9liqDsmEw56le376mTZkEX/jEb/RxNFyegNul7eNslCXP9FDj/Lcu0X8KEyMceP2ntpaHrDEVA==}

  picomatch@2.3.1:
    resolution: {integrity: sha512-JU3teHTNjmE2VCGFzuY8EXzCDVwEqB2a8fsIvwaStHhAWJEeVd1o1QD80CU6+ZdEXXSLbSsuLwJjkCBWqRQUVA==}
    engines: {node: '>=8.6'}

  picomatch@4.0.2:
    resolution: {integrity: sha512-M7BAV6Rlcy5u+m6oPhAPFgJTzAioX/6B0DxyvDlo9l8+T3nLKbrczg2WLUyzd45L8RqfUMyGPzekbMvX2Ldkwg==}
    engines: {node: '>=12'}

  piscina@4.9.2:
    resolution: {integrity: sha512-Fq0FERJWFEUpB4eSY59wSNwXD4RYqR+nR/WiEVcZW8IWfVBxJJafcgTEZDQo8k3w0sUarJ8RyVbbUF4GQ2LGbQ==}

  pkce-challenge@5.0.0:
    resolution: {integrity: sha512-ueGLflrrnvwB3xuo/uGob5pd5FN7l0MsLf0Z87o/UQmRtwjvfylfc9MurIxRAWywCYTgrvpXBcqjV4OfCYGCIQ==}
    engines: {node: '>=16.20.0'}

  pluralize@8.0.0:
    resolution: {integrity: sha512-Nc3IT5yHzflTfbjgqWcCPpo7DaKy4FnpB0l/zCAW0Tc7jxAiuqSxHasntB3D7887LSrA93kDJ9IXovxJYxyLCA==}
    engines: {node: '>=4'}

  prelude-ls@1.2.1:
    resolution: {integrity: sha512-vkcDPrRZo1QZLbn5RLGPpg/WmIQ65qoWWhcGKf/b5eplkkarX0m9z8ppCat4mlOqUsWpyNuYgO3VRyrYHSzX5g==}
    engines: {node: '>= 0.8.0'}

  prettier-linter-helpers@1.0.0:
    resolution: {integrity: sha512-GbK2cP9nraSSUF9N2XwUwqfzlAFlMNYYl+ShE/V+H8a9uNl/oUqB1w2EL54Jh0OlyRSd8RfWYJ3coVS4TROP2w==}
    engines: {node: '>=6.0.0'}

  prettier@3.6.2:
    resolution: {integrity: sha512-I7AIg5boAr5R0FFtJ6rCfD+LFsWHp81dolrFD8S79U9tb8Az2nGrJncnMSnys+bpQJfRUzqs9hnA81OAA3hCuQ==}
    engines: {node: '>=14'}
    hasBin: true

  pretty-format@30.0.2:
    resolution: {integrity: sha512-yC5/EBSOrTtqhCKfLHqoUIAXVRZnukHPwWBJWR7h84Q3Be1DRQZLncwcfLoPA5RPQ65qfiCMqgYwdUuQ//eVpg==}
    engines: {node: ^18.14.0 || ^20.0.0 || ^22.0.0 || >=24.0.0}

  prisma@6.12.0:
    resolution: {integrity: sha512-pmV7NEqQej9WjizN6RSNIwf7Y+jeh9mY1JEX2WjGxJi4YZWexClhde1yz/FuvAM+cTwzchcMytu2m4I6wPkIzg==}
    engines: {node: '>=18.18'}
    hasBin: true
    peerDependencies:
      typescript: '>=5.1.0'
    peerDependenciesMeta:
      typescript:
        optional: true

  process-nextick-args@2.0.1:
    resolution: {integrity: sha512-3ouUOpQhtgrbOa17J7+uxOTpITYWaGP7/AhoR3+A+/1e9skrzelGi/dXzEYyvbxubEF6Wn2ypscTKiKJFFn1ag==}

  proxy-addr@2.0.7:
    resolution: {integrity: sha512-llQsMLSUDUPT44jdrU/O37qlnifitDP+ZwrmmZcoSKyLKvtZxpyV0n2/bD/N4tBAAZ/gJEdZU7KMraoK1+XYAg==}
    engines: {node: '>= 0.10'}

  proxy-from-env@1.1.0:
    resolution: {integrity: sha512-D+zkORCbA9f1tdWRK0RaCR3GPv50cMxcrz4X8k5LTSUD1Dkw47mKJEZQNunItRTkWwgtaUSo1RVFRIG9ZXiFYg==}

  punycode@2.3.1:
    resolution: {integrity: sha512-vYt7UD1U9Wg6138shLtLOvdAu+8DsC/ilFtEVHcH+wydcSpNE20AfSOduf6MkRFahL5FY7X1oU7nKVZFtfq8Fg==}
    engines: {node: '>=6'}

  qs@6.14.0:
    resolution: {integrity: sha512-YWWTjgABSKcvs/nWBi9PycY/JiPJqOD4JA6o9Sej2AtvSGarXxKC3OQSk4pAarbdQlKAh5D4FCQkJNkW+GAn3w==}
    engines: {node: '>=0.6'}

  queue-microtask@1.2.3:
    resolution: {integrity: sha512-NuaNSa6flKT5JaSYQzJok04JzTL1CA6aGhv5rfLW3PgqA+M2ChpZQnAC8h8i4ZFkBS8X5RqkDBHA7r4hej3K9A==}

  quick-lru@5.1.1:
    resolution: {integrity: sha512-WuyALRjWPDGtt/wzJiadO5AXY+8hZ80hVpe6MyivgraREW751X3SbhRvG3eLKOYN+8VEvqLcf3wdnt44Z4S4SA==}
    engines: {node: '>=10'}

  random-bytes@1.0.0:
    resolution: {integrity: sha512-iv7LhNVO047HzYR3InF6pUcUsPQiHTM1Qal51DcGSuZFBil1aBBWG5eHPNek7bvILMaYJ/8RU1e8w1AMdHmLQQ==}
    engines: {node: '>= 0.8'}

  randombytes@2.1.0:
    resolution: {integrity: sha512-vYl3iOX+4CKUWuxGi9Ukhie6fsqXqS9FE2Zaic4tNFD2N2QQaXOMFbuKK4QmDHC0JO6B1Zp41J0LpT0oR68amQ==}

  range-parser@1.2.1:
    resolution: {integrity: sha512-Hrgsx+orqoygnmhFbKaHE6c296J+HTAQXoxEF6gNupROmmGJRoyzfG3ccAveqCBrwr/2yxQ5BVd/GTl5agOwSg==}
    engines: {node: '>= 0.6'}

  raw-body@3.0.0:
    resolution: {integrity: sha512-RmkhL8CAyCRPXCE28MMH0z2PNWQBNk2Q09ZdxM9IOOXwxwZbN+qbWaatPkdkWIKL2ZVDImrN/pK5HTRz2PcS4g==}
    engines: {node: '>= 0.8'}

  react-is@18.3.1:
    resolution: {integrity: sha512-/LLMVyas0ljjAtoYiPqYiL8VWXzUUdThrmU5+n20DZv+a+ClRoevUzw5JxU+Ieh5/c87ytoTBV9G1FiKfNJdmg==}

  readable-stream@1.1.14:
    resolution: {integrity: sha512-+MeVjFf4L44XUkhM1eYbD8fyEsxcV81pqMSR5gblfcLCHfZvbrqy4/qYHE+/R5HoBUT11WV5O08Cr1n3YXkWVQ==}

  readable-stream@2.3.8:
    resolution: {integrity: sha512-8p0AUk4XODgIewSi0l8Epjs+EVnWiK7NoDIEGU0HhE7+ZyY8D1IMY7odu5lRrFXGg71L15KG8QrPmum45RTtdA==}

  readable-stream@3.6.2:
    resolution: {integrity: sha512-9u/sniCrY3D5WdsERHzHE4G2YCXqoG5FTHUiCC4SIbr6XcLZBY05ya9EKjYek9O5xOAwjGq+1JdGBAS7Q9ScoA==}
    engines: {node: '>= 6'}

  readdirp@4.1.2:
    resolution: {integrity: sha512-GDhwkLfywWL2s6vEjyhri+eXmfH6j1L7JE27WhqLeYzoh/A3DBaYGEj2H/HFZCn/kMfim73FXxEJTw06WtxQwg==}
    engines: {node: '>= 14.18.0'}

  reflect-metadata@0.2.2:
    resolution: {integrity: sha512-urBwgfrvVP/eAyXx4hluJivBKzuEbSQs9rKWCrCkbSxNv8mxPcUZKeuoF3Uy4mJl3Lwprp6yy5/39VWigZ4K6Q==}

  repeat-string@1.6.1:
    resolution: {integrity: sha512-PV0dzCYDNfRi1jCDbJzpW7jNNDRuCOG/jI5ctQcGKt/clZD+YcPS3yIlWuTJMmESC8aevCFmWJy5wjAFgNqN6w==}
    engines: {node: '>=0.10'}

  require-from-string@2.0.2:
    resolution: {integrity: sha512-Xf0nWe6RseziFMu+Ap9biiUbmplq6S9/p+7w7YXP/JBHhrUDDUhwa+vANyubuqfZWTveU//DYVGsDG7RKL/vEw==}
    engines: {node: '>=0.10.0'}

  resolve-alpn@1.2.1:
    resolution: {integrity: sha512-0a1F4l73/ZFZOakJnQ3FvkJ2+gSTQWz/r2KE5OdDY0TxPm5h4GkqkWWfM47T7HsbnOtcJVEF4epCVy6u7Q3K+g==}

  resolve-from@4.0.0:
    resolution: {integrity: sha512-pb/MYmXstAkysRFx8piNI1tGFNQIFA3vkE3Gq4EuA1dF6gHp/+vgZqsCGJapvy8N3Q+4o7FwvquPJcnZ7RYy4g==}
    engines: {node: '>=4'}

  responselike@3.0.0:
    resolution: {integrity: sha512-40yHxbNcl2+rzXvZuVkrYohathsSJlMTXKryG5y8uciHv1+xDLHQpgjG64JUO9nrEq2jGLH6IZ8BcZyw3wrweg==}
    engines: {node: '>=14.16'}

  restore-cursor@3.1.0:
    resolution: {integrity: sha512-l+sSefzHpj5qimhFSE5a8nufZYAM3sBSVMAPtYkmC+4EH2anSGaEMXSD0izRQbu9nfyQ9y5JrVmp7E8oZrUjvA==}
    engines: {node: '>=8'}

  reusify@1.1.0:
    resolution: {integrity: sha512-g6QUff04oZpHs0eG5p83rFLhHeV00ug/Yf9nZM6fLeUrPguBTkTQOdpAWWspMh55TZfVQDPaN3NQJfbVRAxdIw==}
    engines: {iojs: '>=1.0.0', node: '>=0.10.0'}

  robot3@0.4.1:
    resolution: {integrity: sha512-hzjy826lrxzx8eRgv80idkf8ua1JAepRc9Efdtj03N3KNJuznQCPlyCJ7gnUmDFwZCLQjxy567mQVKmdv2BsXQ==}

  router@2.2.0:
    resolution: {integrity: sha512-nLTrUKm2UyiL7rlhapu/Zl45FwNgkZGaCpZbIHajDYgwlJCOzLSk+cIPAnsEqV955GjILJnKbdQC1nVPz+gAYQ==}
    engines: {node: '>= 18'}

  run-parallel@1.2.0:
    resolution: {integrity: sha512-5l4VyZR86LZ/lDxZTR6jqL8AFE2S0IFLMP26AbjsLVADxHdhB/c0GUsH+y39UfCi3dzz8OlQuPmnaJOMoDHQBA==}

  rxjs@7.8.1:
    resolution: {integrity: sha512-AA3TVj+0A2iuIoQkWEK/tqFjBq2j+6PO6Y0zJcvzLAFhEFIO3HL0vls9hWLncZbAAbK0mar7oZ4V079I/qPMxg==}

  rxjs@7.8.2:
    resolution: {integrity: sha512-dhKf903U/PQZY6boNNtAGdWbG85WAbjT/1xYoZIC7FAY0yWapOBQVsVrDl58W86//e1VpMNBtRV4MaXfdMySFA==}

  safe-buffer@5.1.2:
    resolution: {integrity: sha512-Gd2UZBJDkXlY7GbJxfsE8/nvKkUEU1G38c1siN6QP6a9PT9MmHB8GnpscSmMJSoF8LOIrt8ud/wPtojys4G6+g==}

  safe-buffer@5.2.1:
    resolution: {integrity: sha512-rp3So07KcdmmKbGvgaNxQSJr7bGVSVk5S9Eq1F+ppbRo70+YeaDxkw5Dd8NPN+GD6bjnYm2VuPuCXmpuYvmCXQ==}

  safer-buffer@2.1.2:
    resolution: {integrity: sha512-YZo3K82SD7Riyi0E1EQPojLz7kpepnSQI9IyPbHHg1XXXevb5dJI7tpyN2ADxGcQbHG7vcyRHk0cbwqcQriUtg==}

  schema-utils@3.3.0:
    resolution: {integrity: sha512-pN/yOAvcC+5rQ5nERGuwrjLlYvLTbCibnZ1I7B1LaiAz9BRBlE9GMgE/eqV30P7aJQUf7Ddimy/RsbYO/GrVGg==}
    engines: {node: '>= 10.13.0'}

  schema-utils@4.3.2:
    resolution: {integrity: sha512-Gn/JaSk/Mt9gYubxTtSn/QCV4em9mpAPiR1rqy/Ocu19u/G9J5WWdNoUT4SiV6mFC3y6cxyFcFwdzPM3FgxGAQ==}
    engines: {node: '>= 10.13.0'}

  seek-bzip@2.0.0:
    resolution: {integrity: sha512-SMguiTnYrhpLdk3PwfzHeotrcwi8bNV4iemL9tx9poR/yeaMYwB9VzR1w7b57DuWpuqR8n6oZboi0hj3AxZxQg==}
    hasBin: true

  semver-regex@4.0.5:
    resolution: {integrity: sha512-hunMQrEy1T6Jr2uEVjrAIqjwWcQTgOAcIM52C8MY1EZSD3DDNft04XzvYKPqjED65bNVVko0YI38nYeEHCX3yw==}
    engines: {node: '>=12'}

  semver-truncate@3.0.0:
    resolution: {integrity: sha512-LJWA9kSvMolR51oDE6PN3kALBNaUdkxzAGcexw8gjMA8xr5zUqK0JiR3CgARSqanYF3Z1YHvsErb1KDgh+v7Rg==}
    engines: {node: '>=12'}

  semver@7.7.2:
    resolution: {integrity: sha512-RF0Fw+rO5AMf9MAyaRXI4AV0Ulj5lMHqVxxdSgiVbixSCXoEmmX/jk0CuJw4+3SqroYO9VoUh+HcuJivvtJemA==}
    engines: {node: '>=10'}
    hasBin: true

  send@1.2.0:
    resolution: {integrity: sha512-uaW0WwXKpL9blXE2o0bRhoL2EGXIrZxQ2ZQ4mgcfoBxdFmQold+qWsD2jLrfZ0trjKL6vOw0j//eAwcALFjKSw==}
    engines: {node: '>= 18'}

  serialize-javascript@6.0.2:
    resolution: {integrity: sha512-Saa1xPByTTq2gdeFZYLLo+RFE35NHZkAbqZeWNd3BpzppeVisAqpDjcp8dyf6uIvEqJRd46jemmyA4iFIeVk8g==}

  serve-static@2.2.0:
    resolution: {integrity: sha512-61g9pCh0Vnh7IutZjtLGGpTA355+OPn2TyDv/6ivP2h/AdAVX9azsoxmg2/M6nZeQZNYBEwIcsne1mJd9oQItQ==}
    engines: {node: '>= 18'}

  setprototypeof@1.2.0:
    resolution: {integrity: sha512-E5LDX7Wrp85Kil5bhZv46j8jOeboKq5JMmYM3gVGdGH8xFpPWXUMsNrlODCrkoxMEeNi/XZIwuRvY4XNwYMJpw==}

  shebang-command@2.0.0:
    resolution: {integrity: sha512-kHxr2zZpYtdmrN1qDjrrX/Z1rR1kG8Dx+gkpK1G4eXmvXswmcE1hTWBWYUzlraYw1/yZp6YuDY77YtvbN0dmDA==}
    engines: {node: '>=8'}

  shebang-regex@3.0.0:
    resolution: {integrity: sha512-7++dFhtcx3353uBaq8DDR4NuxBetBzC7ZQOhmTQInHEd6bSrXdiEyzCvG07Z44UYdLShWUyXt5M/yhz8ekcb1A==}
    engines: {node: '>=8'}

  side-channel-list@1.0.0:
    resolution: {integrity: sha512-FCLHtRD/gnpCiCHEiJLOwdmFP+wzCmDEkc9y7NsYxeF4u7Btsn1ZuwgwJGxImImHicJArLP4R0yX4c2KCrMrTA==}
    engines: {node: '>= 0.4'}

  side-channel-map@1.0.1:
    resolution: {integrity: sha512-VCjCNfgMsby3tTdo02nbjtM/ewra6jPHmpThenkTYh8pG9ucZ/1P8So4u4FGBek/BjpOVsDCMoLA/iuBKIFXRA==}
    engines: {node: '>= 0.4'}

  side-channel-weakmap@1.0.2:
    resolution: {integrity: sha512-WPS/HvHQTYnHisLo9McqBHOJk2FkHO/tlpvldyrnem4aeQp4hai3gythswg6p01oSoTl58rcpiFAjF2br2Ak2A==}
    engines: {node: '>= 0.4'}

  side-channel@1.1.0:
    resolution: {integrity: sha512-ZX99e6tRweoUXqR+VBrslhda51Nh5MTQwou5tnUDgbtyM0dBgmhEDtWGP/xbKn6hqfPRHujUNwz5fy/wbbhnpw==}
    engines: {node: '>= 0.4'}

  signal-exit@3.0.7:
    resolution: {integrity: sha512-wnD2ZE+l+SPC/uoS0vXeE9L1+0wuaMqKlfz9AMUo38JsyLSBWSFcHR1Rri62LZc12vLr1gb3jl7iwQhgwpAbGQ==}

  signal-exit@4.1.0:
    resolution: {integrity: sha512-bzyZ1e88w9O1iNJbKnOlvYTrWPDl46O1bG0D3XInv+9tkPrxrN8jUUTiFlDkkmKWgn1M6CfIA13SuGqOa9Korw==}
    engines: {node: '>=14'}

  slash@3.0.0:
    resolution: {integrity: sha512-g9Q1haeby36OSStwb4ntCGGGaKsaVSjQ68fBxoQcutl5fS1vuY18H3wSt3jFyFtrkx+Kz0V1G85A4MyAdDMi2Q==}
    engines: {node: '>=8'}

  sort-keys-length@1.0.1:
    resolution: {integrity: sha512-GRbEOUqCxemTAk/b32F2xa8wDTs+Z1QHOkbhJDQTvv/6G3ZkbJ+frYWsTcc7cBB3Fu4wy4XlLCuNtJuMn7Gsvw==}
    engines: {node: '>=0.10.0'}

  sort-keys@1.1.2:
    resolution: {integrity: sha512-vzn8aSqKgytVik0iwdBEi+zevbTYZogewTUM6dtpmGwEcdzbub/TX4bCzRhebDCRC3QzXgJsLRKB2V/Oof7HXg==}
    engines: {node: '>=0.10.0'}

  source-map-support@0.5.21:
    resolution: {integrity: sha512-uBHU3L3czsIyYXKX88fdrGovxdSCoTGDRZ6SYXtSRxLZUzHg5P/66Ht6uoUlHu9EZod+inXhKo3qQgwXUT/y1w==}

  source-map@0.6.1:
    resolution: {integrity: sha512-UjgapumWlbMhkBgzT7Ykc5YXUT46F0iKu8SGXq0bcwP5dz/h0Plj6enJqjz1Zbq2l5WaqYnrVbwWOWMyF3F47g==}
    engines: {node: '>=0.10.0'}

  source-map@0.7.4:
    resolution: {integrity: sha512-l3BikUxvPOcn5E74dZiq5BGsTb5yEwhaTSzccU6t4sDOH8NWJCstKO5QT2CvtFoK6F0saL7p9xHAqHOlCPJygA==}
    engines: {node: '>= 8'}

  stack-utils@2.0.6:
    resolution: {integrity: sha512-XlkWvfIm6RmsWtNJx+uqtKLS8eqFbxUg0ZzLXqY0caEy9l7hruX8IpiDnjsLavoBgqCCR71TqWO8MaXYheJ3RQ==}
    engines: {node: '>=10'}

  statuses@2.0.1:
    resolution: {integrity: sha512-RwNA9Z/7PrK06rYLIzFMlaF+l73iwpzsqRIFgbMLbTcLD6cOao82TaWefPXQvB2fOC4AjuYSEndS7N/mTCbkdQ==}
    engines: {node: '>= 0.8'}

  statuses@2.0.2:
    resolution: {integrity: sha512-DvEy55V3DB7uknRo+4iOGT5fP1slR8wQohVdknigZPMpMstaKJQWhwiYBACJE3Ul2pTnATihhBYnRhZQHGBiRw==}
    engines: {node: '>= 0.8'}

  stream-browserify@3.0.0:
    resolution: {integrity: sha512-H73RAHsVBapbim0tU2JwwOiXUj+fikfiaoYAKHF3VJfA0pe2BCzkhAHBlLG6REzE+2WNZcxOXjK7lkso+9euLA==}

  streamsearch@0.1.2:
    resolution: {integrity: sha512-jos8u++JKm0ARcSUTAZXOVC0mSox7Bhn6sBgty73P1f3JGf7yG2clTbBNHUdde/kdvP2FESam+vM6l8jBrNxHA==}
    engines: {node: '>=0.8.0'}

  streamsearch@1.1.0:
    resolution: {integrity: sha512-Mcc5wHehp9aXz1ax6bZUyY5afg9u2rv5cqQI3mRrYkGC8rW2hM02jWuwjtL++LS5qinSyhj2QfLyNsuc+VsExg==}
    engines: {node: '>=10.0.0'}

  streamx@2.22.1:
    resolution: {integrity: sha512-znKXEBxfatz2GBNK02kRnCXjV+AA4kjZIUxeWSr3UGirZMJfTE9uiwKHobnbgxWyL/JWro8tTq+vOqAK1/qbSA==}

  string-width@4.2.3:
    resolution: {integrity: sha512-wKyQRQpjJ0sIp62ErSZdGsjMJWsap5oRNihHhu6G7JVO/9jIB6UyevL+tXuOqrng8j/cxKTWyWUwvSTriiZz/g==}
    engines: {node: '>=8'}

  string-width@5.1.2:
    resolution: {integrity: sha512-HnLOCR3vjcY8beoNLtcjZ5/nxn2afmME6lhrDrebokqMap+XbeW8n9TXpPDOqdGK5qcI3oT0GKTW6wC7EMiVqA==}
    engines: {node: '>=12'}

  string_decoder@0.10.31:
    resolution: {integrity: sha512-ev2QzSzWPYmy9GuqfIVildA4OdcGLeFZQrq5ys6RtiuF+RQQiZWr8TZNyAcuVXyQRYfEO+MsoB/1BuQVhOJuoQ==}

  string_decoder@1.1.1:
    resolution: {integrity: sha512-n/ShnvDi6FHbbVfviro+WojiFzv+s8MPMHBczVePfUpDJLwoLT0ht1l4YwBCbi8pJAveEEdnkHyPyTP/mzRfwg==}

  string_decoder@1.3.0:
    resolution: {integrity: sha512-hkRX8U1WjJFd8LsDJ2yQ/wWWxaopEsABU1XfkM8A+j0+85JAGppt16cr1Whg6KIbb4okU6Mql6BOj+uup/wKeA==}

  strip-ansi@6.0.1:
    resolution: {integrity: sha512-Y38VPSHcqkFrCpFnQ9vuSXmquuv5oXOKpGeT6aGrr3o3Gc9AlVa6JBfUSOCnbxGGZF+/0ooI7KrPuUSztUdU5A==}
    engines: {node: '>=8'}

  strip-ansi@7.1.0:
    resolution: {integrity: sha512-iq6eVVI64nQQTRYq2KtEg2d2uU7LElhTJwsH4YzIHZshxlgZms/wIc4VoDQTlG/IvVIrBKG06CrZnp0qv7hkcQ==}
    engines: {node: '>=12'}

  strip-bom@3.0.0:
    resolution: {integrity: sha512-vavAMRXOgBVNF6nyEEmL3DBK19iRpDcoIwW+swQ+CbGiu7lju6t+JklA1MHweoWtadgt4ISVUsXLyDq34ddcwA==}
    engines: {node: '>=4'}

  strip-dirs@3.0.0:
    resolution: {integrity: sha512-I0sdgcFTfKQlUPZyAqPJmSG3HLO9rWDFnxonnIbskYNM3DwFOeTNB5KzVq3dA1GdRAc/25b5Y7UO2TQfKWw4aQ==}

  strip-final-newline@2.0.0:
    resolution: {integrity: sha512-BrpvfNAE3dcvq7ll3xVumzjKjZQ5tI1sEUIKr3Uoks0XUl45St3FlatVqef9prk4jRDzhW6WZg+3bk93y6pLjA==}
    engines: {node: '>=6'}

  strip-json-comments@3.1.1:
    resolution: {integrity: sha512-6fPc+R4ihwqP6N/aIv2f1gMH8lOVtWQHoqC4yK6oSDVVocumAsfCqjkXnqiYMhmMwS/mEHLp7Vehlt3ql6lEig==}
    engines: {node: '>=8'}

  strnum@2.1.1:
    resolution: {integrity: sha512-7ZvoFTiCnGxBtDqJ//Cu6fWtZtc7Y3x+QOirG15wztbdngGSkht27o2pyGWrVy0b4WAy3jbKmnoK6g5VlVNUUw==}

  strnum@2.1.1:
    resolution: {integrity: sha512-7ZvoFTiCnGxBtDqJ//Cu6fWtZtc7Y3x+QOirG15wztbdngGSkht27o2pyGWrVy0b4WAy3jbKmnoK6g5VlVNUUw==}

  strtok3@10.3.1:
    resolution: {integrity: sha512-3JWEZM6mfix/GCJBBUrkA8p2Id2pBkyTkVCJKto55w080QBKZ+8R171fGrbiSp+yMO/u6F8/yUh7K4V9K+YCnw==}
    engines: {node: '>=18'}

  strtok3@9.1.1:
    resolution: {integrity: sha512-FhwotcEqjr241ZbjFzjlIYg6c5/L/s4yBGWSMvJ9UoExiSqL+FnFA/CaeZx17WGaZMS/4SOZp8wH18jSS4R4lw==}
    engines: {node: '>=16'}

  supports-color@7.2.0:
    resolution: {integrity: sha512-qpCAvRl9stuOHveKsn7HncJRvv501qIacKzQlO/+Lwxc9+0q2wLyv4Dfvt80/DPn2pqOBsJdDiogXGR9+OvwRw==}
    engines: {node: '>=8'}

  supports-color@8.1.1:
    resolution: {integrity: sha512-MpUEN2OodtUzxvKQl72cUF7RQ5EiHsGvSsVG0ia9c5RbWGL2CI4C7EpPS8UTBIplnlzZiNuV56w+FuNxy3ty2Q==}
    engines: {node: '>=10'}

  symbol-observable@4.0.0:
    resolution: {integrity: sha512-b19dMThMV4HVFynSAM1++gBHAbk2Tc/osgLIBZMKsyqh34jb2e8Os7T6ZW/Bt3pJFdBTd2JwAnAAEQV7rSNvcQ==}
    engines: {node: '>=0.10'}

  synckit@0.11.8:
    resolution: {integrity: sha512-+XZ+r1XGIJGeQk3VvXhT6xx/VpbHsRzsTkGgF6E5RX9TTXD0118l87puaEBZ566FhqblC6U0d4XnubznJDm30A==}
    engines: {node: ^14.18.0 || >=16.0.0}

  tapable@2.2.2:
    resolution: {integrity: sha512-Re10+NauLTMCudc7T5WLFLAwDhQ0JWdrMK+9B2M8zR5hRExKmsRDCBA7/aV/pNJFltmBFO5BAMlQFi/vq3nKOg==}
    engines: {node: '>=6'}

  tar-stream@3.1.7:
    resolution: {integrity: sha512-qJj60CXt7IU1Ffyc3NJMjh6EkuCFej46zUqJ4J7pqYlThyd9bO0XBTmcOIhSzZJVWfsLks0+nle/j538YAW9RQ==}

  terser-webpack-plugin@5.3.14:
    resolution: {integrity: sha512-vkZjpUjb6OMS7dhV+tILUW6BhpDR7P2L/aQSAv+Uwk+m8KATX9EccViHTJR2qDtACKPIYndLGCyl3FMo+r2LMw==}
    engines: {node: '>= 10.13.0'}
    peerDependencies:
      '@swc/core': '*'
      esbuild: '*'
      uglify-js: '*'
      webpack: ^5.1.0
    peerDependenciesMeta:
      '@swc/core':
        optional: true
      esbuild:
        optional: true
      uglify-js:
        optional: true

  terser@5.43.1:
    resolution: {integrity: sha512-+6erLbBm0+LROX2sPXlUYx/ux5PyE9K/a92Wrt6oA+WDAoFTdpHE5tCYCI5PNzq2y8df4rA+QgHLJuR4jNymsg==}
    engines: {node: '>=10'}
    hasBin: true

  text-decoder@1.2.3:
    resolution: {integrity: sha512-3/o9z3X0X0fTupwsYvR03pJ/DjWuqqrfwBgTQzdWDiQSm9KitAyz/9WqsT2JQW7KV2m+bC2ol/zqpW37NHxLaA==}

  through@2.3.8:
    resolution: {integrity: sha512-w89qg7PI8wAdvX60bMDP+bFoD5Dvhm9oLheFp5O4a2QF0cSBGsBX4qZmadPMvVqlLJBBci+WqGGOAPvcDeNSVg==}

  tmp@0.0.33:
    resolution: {integrity: sha512-jRCJlojKnZ3addtTOjdIqoRuPEKBvNXcGYqzO6zWZX8KfKEpnGY5jfggJQ3EjKuu8D4bJRr0y+cYJFmYbImXGw==}
    engines: {node: '>=0.6.0'}

  to-regex-range@5.0.1:
    resolution: {integrity: sha512-65P7iz6X5yEr1cwcgvQxbbIw7Uk3gOy5dIdtZ4rDveLqhrdJP+Li/Hx6tyK0NEb+2GCyneCMJiGqrADCSNk8sQ==}
    engines: {node: '>=8.0'}

  toidentifier@1.0.1:
    resolution: {integrity: sha512-o5sSPKEkg/DIQNmH43V0/uerLrpzVedkUh8tGNvaeXpfpuwjKenlSox/2O/BTlZUtEe+JG7s5YhEz608PlAHRA==}
    engines: {node: '>=0.6'}

  token-types@6.0.3:
    resolution: {integrity: sha512-IKJ6EzuPPWtKtEIEPpIdXv9j5j2LGJEYk0CKY2efgKoYKLBiZdh6iQkLVBow/CB3phyWAWCyk+bZeaimJn6uRQ==}
    engines: {node: '>=14.16'}

  tr46@0.0.3:
    resolution: {integrity: sha512-N3WMsuqV66lT30CrXNbEjx4GEwlow3v6rr4mCcv6prnfwhS01rkgyFdjPNBYd9br7LpXV1+Emh01fHnq2Gdgrw==}

  tree-kill@1.2.2:
    resolution: {integrity: sha512-L0Orpi8qGpRG//Nd+H90vFB+3iHnue1zSSGmNOOCh1GLJ7rUKVwV2HvijphGQS2UmhUZewS9VgvxYIdgr+fG1A==}
    hasBin: true

  ts-api-utils@2.1.0:
    resolution: {integrity: sha512-CUgTZL1irw8u29bzrOD/nH85jqyc74D6SshFgujOIA7osm2Rz7dYH77agkx7H4FBNxDq7Cjf+IjaX/8zwFW+ZQ==}
    engines: {node: '>=18.12'}
    peerDependencies:
      typescript: '>=4.8.4'

  ts-loader@9.5.2:
    resolution: {integrity: sha512-Qo4piXvOTWcMGIgRiuFa6nHNm+54HbYaZCKqc9eeZCLRy3XqafQgwX2F7mofrbJG3g7EEb+lkiR+z2Lic2s3Zw==}
    engines: {node: '>=12.0.0'}
    peerDependencies:
      typescript: '*'
      webpack: ^5.0.0

  ts-node@10.9.2:
    resolution: {integrity: sha512-f0FFpIdcHgn8zcPSbf1dRevwt047YMnaiJM3u2w2RewrB+fob/zePZcrOyQoLMMO7aBIddLcQIEK5dYjkLnGrQ==}
    hasBin: true
    peerDependencies:
      '@swc/core': '>=1.2.50'
      '@swc/wasm': '>=1.2.50'
      '@types/node': '*'
      typescript: '>=2.7'
    peerDependenciesMeta:
      '@swc/core':
        optional: true
      '@swc/wasm':
        optional: true

  tsconfig-paths-webpack-plugin@4.2.0:
    resolution: {integrity: sha512-zbem3rfRS8BgeNK50Zz5SIQgXzLafiHjOwUAvk/38/o1jHn/V5QAgVUcz884or7WYcPaH3N2CIfUc2u0ul7UcA==}
    engines: {node: '>=10.13.0'}

  tsconfig-paths@4.2.0:
    resolution: {integrity: sha512-NoZ4roiN7LnbKn9QqE1amc9DJfzvZXxF4xDavcOWt1BPkdx+m+0gJuPM+S0vCe7zTJMYUP0R8pO2XMr+Y8oLIg==}
    engines: {node: '>=6'}

  tslib@2.8.1:
    resolution: {integrity: sha512-oJFu94HQb+KVduSUQL7wnpmqnfmLsOA/nAh6b6EH0wCEoK0/mPeXU6c3wKDV83MkOuHPRHtSXKKU99IBazS/2w==}

  type-check@0.4.0:
    resolution: {integrity: sha512-XleUoc9uwGXqjWwXaUTZAmzMcFZ5858QA2vvx1Ur5xIcixXIP+8LnFDgRplU30us6teqdlskFfu+ae4K79Ooew==}
    engines: {node: '>= 0.8.0'}

  type-fest@0.21.3:
    resolution: {integrity: sha512-t0rzBq87m3fVcduHDUFhKmyyX+9eo6WQjZvf51Ea/M0Q7+T374Jp1aUiyUl0GKxp8M/OETVHSDvmkyPgvX+X2w==}
    engines: {node: '>=10'}

  type-is@1.6.18:
    resolution: {integrity: sha512-TkRKr9sUTxEH8MdfuCSP7VizJyzRNMjj2J2do2Jr3Kym598JVdEksuzPQCnlFPW4ky9Q+iA+ma9BGm06XQBy8g==}
    engines: {node: '>= 0.6'}

  type-is@2.0.1:
    resolution: {integrity: sha512-OZs6gsjF4vMp32qrCbiVSkrFmXtG/AZhY3t0iAMrMBiAZyV9oALtXO8hsrHbMXF9x6L3grlFuwW2oAz7cav+Gw==}
    engines: {node: '>= 0.6'}

  typedarray@0.0.6:
    resolution: {integrity: sha512-/aCDEGatGvZ2BIk+HmLf4ifCJFwvKFNb9/JeZPMulfgFracn9QFcAf5GO8B/mweUjSoblS5In0cWhqpfs/5PQA==}

  typescript-eslint@8.36.0:
    resolution: {integrity: sha512-fTCqxthY+h9QbEgSIBfL9iV6CvKDFuoxg6bHPNpJ9HIUzS+jy2lCEyCmGyZRWEBSaykqcDPf1SJ+BfCI8DRopA==}
    engines: {node: ^18.18.0 || ^20.9.0 || >=21.1.0}
    peerDependencies:
      eslint: ^8.57.0 || ^9.0.0
      typescript: '>=4.8.4 <5.9.0'

  typescript@5.8.3:
    resolution: {integrity: sha512-p1diW6TqL9L07nNxvRMM7hMMw4c5XOo/1ibL4aAIGmSAt9slTE1Xgw5KWuof2uTOvCg9BY7ZRi+GaF+7sfgPeQ==}
    engines: {node: '>=14.17'}
    hasBin: true

  uid-safe@2.1.5:
    resolution: {integrity: sha512-KPHm4VL5dDXKz01UuEd88Df+KzynaohSL9fBh096KWAxSKZQDI2uBrVqtvRM4rwrIrRRKsdLNML/lnaaVSRioA==}
    engines: {node: '>= 0.8'}

  uid2@0.0.4:
    resolution: {integrity: sha512-IevTus0SbGwQzYh3+fRsAMTVVPOoIVufzacXcHPmdlle1jUpq7BRL+mw3dgeLanvGZdwwbWhRV6XrcFNdBmjWA==}

  uid@2.0.2:
    resolution: {integrity: sha512-u3xV3X7uzvi5b1MncmZo3i2Aw222Zk1keqLA1YkHldREkAhAqi65wuPfe7lHx8H/Wzy+8CE7S7uS3jekIM5s8g==}
    engines: {node: '>=8'}

  uint8array-extras@1.4.0:
    resolution: {integrity: sha512-ZPtzy0hu4cZjv3z5NW9gfKnNLjoz4y6uv4HlelAjDK7sY/xOkKZv9xK/WQpcsBB3jEybChz9DPC2U/+cusjJVQ==}
    engines: {node: '>=18'}

  unbzip2-stream@1.4.3:
    resolution: {integrity: sha512-mlExGW4w71ebDJviH16lQLtZS32VKqsSfk80GCfUlwT/4/hNRFsoscrF/c++9xinkMzECL1uL9DDwXqFWkruPg==}

  undici-types@5.26.5:
    resolution: {integrity: sha512-JlCMO+ehdEIKqlFxk6IfVoAUVmgz7cU7zD/h9XZ0qzeosSHmUJVOzSQvvYSYWXkFXC+IfLKSIffhv0sVZup6pA==}

  undici-types@6.21.0:
    resolution: {integrity: sha512-iwDZqg0QAGrg9Rav5H4n0M64c3mkR59cJ6wQp+7C4nI0gsmExaedaYLNO44eT4AtBBwjbTiGPMlt2Md0T9H9JQ==}

  universalify@2.0.1:
    resolution: {integrity: sha512-gptHNQghINnc/vTGIk0SOFGFNXw7JVrlRUtConJRlvaw6DuX0wO5Jeko9sWrMBhh+PsYAZ7oXAiOnf/UKogyiw==}
    engines: {node: '>= 10.0.0'}

  unpipe@1.0.0:
    resolution: {integrity: sha512-pjy2bYhSsufwWlKwPc+l3cN7+wuJlK6uz0YdJEOlQDbl6jo/YlPi4mb8agUkVC8BF7V8NuzeyPNqRksA3hztKQ==}
    engines: {node: '>= 0.8'}

  update-browserslist-db@1.1.3:
    resolution: {integrity: sha512-UxhIZQ+QInVdunkDAaiazvvT/+fXL5Osr0JZlJulepYu6Jd7qJtDZjlur0emRlT71EN3ScPoE7gvsuIKKNavKw==}
    hasBin: true
    peerDependencies:
      browserslist: '>= 4.21.0'

  uri-js@4.4.1:
    resolution: {integrity: sha512-7rKUyy33Q1yc98pQ1DAmLtwX109F7TIfWlW1Ydo8Wl1ii1SeHieeh0HHfPeL2fMXK6z0s8ecKs9frCuLJvndBg==}

  url-join@4.0.1:
    resolution: {integrity: sha512-jk1+QP6ZJqyOiuEI9AEWQfju/nB2Pw466kbA0LEZljHwKeMgd9WrAEgEGxjPDD2+TNbbb37rTyhEfrCXfuKXnA==}

  util-deprecate@1.0.2:
    resolution: {integrity: sha512-EPD5q1uXyFxJpCrLnCc1nHnq3gOa6DZBocAIiI2TaSCA7VCJ1UJDMagCzIkXNsUYfD1daK//LTEQ8xiIbrHtcw==}

  utils-merge@1.0.1:
    resolution: {integrity: sha512-pMZTvIkT1d+TFGvDOqodOclx0QWkkgi6Tdoa8gC8ffGAAqz9pzPTZWAybbsHHoED/ztMtkv/VoYTYyShUn81hA==}
    engines: {node: '>= 0.4.0'}

  uuid@9.0.1:
    resolution: {integrity: sha512-b+1eJOlsR9K8HJpow9Ok3fiWOWSIcIzXodvv0rQjVoOVNpWMpxf1wZNpt4y9h10odCNrqnYp1OBzRktckBe3sA==}
    hasBin: true

  v8-compile-cache-lib@3.0.1:
    resolution: {integrity: sha512-wa7YjyUGfNZngI/vtK0UHAN+lgDCxBPCylVXGp0zu59Fz5aiGtNXaq3DhIov063MorB+VfufLh3JlF2KdTK3xg==}

  validator@13.15.15:
    resolution: {integrity: sha512-BgWVbCI72aIQy937xbawcs+hrVaN/CZ2UwutgaJ36hGqRrLNM+f5LUT/YPRbo8IV/ASeFzXszezV+y2+rq3l8A==}
    engines: {node: '>= 0.10'}

  vary@1.1.2:
    resolution: {integrity: sha512-BNGbWLfd0eUPabhkXUVm0j8uuvREyTh5ovRa/dyow/BqAbZJyC+5fU+IzQOzmAKzYqYRAISoRhdQr3eIZ/PXqg==}
    engines: {node: '>= 0.8'}

  watchpack@2.4.4:
    resolution: {integrity: sha512-c5EGNOiyxxV5qmTtAB7rbiXxi1ooX1pQKMLX/MIabJjRA0SJBQOjKF+KSVfHkr9U1cADPon0mRiVe/riyaiDUA==}
    engines: {node: '>=10.13.0'}

  wcwidth@1.0.1:
    resolution: {integrity: sha512-XHPEwS0q6TaxcvG85+8EYkbiCux2XtWG2mkc47Ng2A77BQu9+DqIOJldST4HgPkuea7dvKSj5VgX3P1d4rW8Tg==}

  web-streams-polyfill@4.0.0-beta.3:
    resolution: {integrity: sha512-QW95TCTaHmsYfHDybGMwO5IJIM93I/6vTRk+daHTWFPhwh+C8Cg7j7XyKrwrj8Ib6vYXe0ocYNrmzY4xAAN6ug==}
    engines: {node: '>= 14'}

  webidl-conversions@3.0.1:
    resolution: {integrity: sha512-2JAn3z8AR6rjK8Sm8orRC0h/bcl/DqL7tRPdGZ4I1CjdF+EaMLmYxBHyXuKL849eucPFhvBoxMsflfOb8kxaeQ==}

  webpack-node-externals@3.0.0:
    resolution: {integrity: sha512-LnL6Z3GGDPht/AigwRh2dvL9PQPFQ8skEpVrWZXLWBYmqcaojHNN0onvHzie6rq7EWKrrBfPYqNEzTJgiwEQDQ==}
    engines: {node: '>=6'}

  webpack-sources@3.3.3:
    resolution: {integrity: sha512-yd1RBzSGanHkitROoPFd6qsrxt+oFhg/129YzheDGqeustzX0vTZJZsSsQjVQC4yzBQ56K55XU8gaNCtIzOnTg==}
    engines: {node: '>=10.13.0'}

  webpack@5.99.6:
    resolution: {integrity: sha512-TJOLrJ6oeccsGWPl7ujCYuc0pIq2cNsuD6GZDma8i5o5Npvcco/z+NKvZSFsP0/x6SShVb0+X2JK/JHUjKY9dQ==}
    engines: {node: '>=10.13.0'}
    hasBin: true
    peerDependencies:
      webpack-cli: '*'
    peerDependenciesMeta:
      webpack-cli:
        optional: true

  whatwg-url@5.0.0:
    resolution: {integrity: sha512-saE57nupxk6v3HY35+jzBwYa0rKSy0XR8JSxZPwgLr7ys0IBzhGviA1/TUGJLmSVqs8pb9AnvICXEuOHLprYTw==}

  which@2.0.2:
    resolution: {integrity: sha512-BLI3Tl1TW3Pvl70l3yq3Y64i+awpwXqsGBYWkkqMtnbXgrMD+yj7rhW0kuEDxzJaYXGjEW5ogapKNMEKNMjibA==}
    engines: {node: '>= 8'}
    hasBin: true

  word-wrap@1.2.5:
    resolution: {integrity: sha512-BN22B5eaMMI9UMtjrGd5g5eCYPpCPDUy0FJXbYsaT5zYxjFOckS53SQDE3pWkVoWpHXVb3BrYcEN4Twa55B5cA==}
    engines: {node: '>=0.10.0'}

  wrap-ansi@6.2.0:
    resolution: {integrity: sha512-r6lPcBGxZXlIcymEu7InxDMhdW0KDxpLgoFLcguasxCaJ/SOIZwINatK9KY/tf+ZrlywOKU0UDj3ATXUBfxJXA==}
    engines: {node: '>=8'}

  wrap-ansi@7.0.0:
    resolution: {integrity: sha512-YVGIj2kamLSTxw6NsZjoBxfSwsn0ycdesmc4p+Q21c5zPuZ1pl+NfxVdxPtdHvmNVOQ6XSYG4AUtyt/Fi7D16Q==}
    engines: {node: '>=10'}

  wrap-ansi@8.1.0:
    resolution: {integrity: sha512-si7QWI6zUMq56bESFvagtmzMdGOtoxfR+Sez11Mobfc7tm+VkUckk9bW2UeffTGVUbOksxmSw0AA2gs8g71NCQ==}
    engines: {node: '>=12'}

  wrappy@1.0.2:
    resolution: {integrity: sha512-l4Sp/DRseor9wL6EvV2+TuQn63dMkPjZ/sp9XkghTEbV9KlPS1xUsZ3u7/IQO4wxtcFB4bgpQPRcR3QCvezPcQ==}

  ws@8.18.3:
    resolution: {integrity: sha512-PEIGCY5tSlUt50cqyMXfCzX+oOPqN0vuGqWzbcJ2xvnkzkq46oOpz7dQaTDBdfICb4N14+GARUDw2XV2N4tvzg==}
    engines: {node: '>=10.0.0'}
    peerDependencies:
      bufferutil: ^4.0.1
      utf-8-validate: '>=5.0.2'
    peerDependenciesMeta:
      bufferutil:
        optional: true
      utf-8-validate:
        optional: true

  xtend@4.0.2:
    resolution: {integrity: sha512-LKYU1iAXJXUgAXn9URjiu+MWhyUXHsvfp7mcuYm9dSUKK0/CjtrUwFAxD82/mCWbtLsGjFIad0wIsod4zrTAEQ==}
    engines: {node: '>=0.4'}

  yargs-parser@21.1.1:
    resolution: {integrity: sha512-tVpsJW7DdjecAiFpbIB1e3qxIQsE6NoPc5/eTdrbbIC4h0LVsWhnoa3g+m2HclBIujHzsxZ4VJVA+GUuc2/LBw==}
    engines: {node: '>=12'}

  yauzl@3.2.0:
    resolution: {integrity: sha512-Ow9nuGZE+qp1u4JIPvg+uCiUr7xGQWdff7JQSk5VGYTAZMDe2q8lxJ10ygv10qmSj031Ty/6FNJpLO4o1Sgc+w==}
    engines: {node: '>=12'}

  yn@3.1.1:
    resolution: {integrity: sha512-Ux4ygGWsu2c7isFWe8Yu1YluJmqVhxqK2cLXNQA5AcC3QfbGNpM7fu0Y8b/z16pXLnFxZYvWhd3fhBY9DLmC6Q==}
    engines: {node: '>=6'}

  yocto-queue@0.1.0:
    resolution: {integrity: sha512-rVksvsnNCdJ/ohGc6xgPwyN8eheCxsiLM8mxuE/t/mOVqJewPuO1miLpTHQiRgTKCLexL4MeAFVagts7HmNZ2Q==}
    engines: {node: '>=10'}

  yoctocolors-cjs@2.1.2:
    resolution: {integrity: sha512-cYVsTjKl8b+FrnidjibDWskAv7UKOfcwaVZdp/it9n1s9fU3IkgDbhdIRKCW4JDsAlECJY0ytoVPT3sK6kideA==}
    engines: {node: '>=18'}

  zod-to-json-schema@3.24.6:
    resolution: {integrity: sha512-h/z3PKvcTcTetyjl1fkj79MHNEjm+HpD6NXheWjzOekY7kV+lwDYnHw+ivHkijnCSMz1yJaWBD9vu/Fcmk+vEg==}
    peerDependencies:
      zod: ^3.24.1

  zod@3.25.76:
    resolution: {integrity: sha512-gzUt/qt81nXsFGKIFcC3YnfEAx5NkunCfnDlvuBSSFS02bcXu4Lmea0AFIUwbLWxWPx3d9p8S5QoaujKcNQxcQ==}

snapshots:

  '@angular-devkit/core@19.2.6(chokidar@4.0.3)':
    dependencies:
      ajv: 8.17.1
      ajv-formats: 3.0.1(ajv@8.17.1)
      jsonc-parser: 3.3.1
      picomatch: 4.0.2
      rxjs: 7.8.1
      source-map: 0.7.4
    optionalDependencies:
      chokidar: 4.0.3

  '@angular-devkit/core@19.2.8(chokidar@4.0.3)':
    dependencies:
      ajv: 8.17.1
      ajv-formats: 3.0.1(ajv@8.17.1)
      jsonc-parser: 3.3.1
      picomatch: 4.0.2
      rxjs: 7.8.1
      source-map: 0.7.4
    optionalDependencies:
      chokidar: 4.0.3

  '@angular-devkit/schematics-cli@19.2.8(@types/node@22.16.2)(chokidar@4.0.3)':
    dependencies:
      '@angular-devkit/core': 19.2.8(chokidar@4.0.3)
      '@angular-devkit/schematics': 19.2.8(chokidar@4.0.3)
      '@inquirer/prompts': 7.3.2(@types/node@22.16.2)
      ansi-colors: 4.1.3
      symbol-observable: 4.0.0
      yargs-parser: 21.1.1
    transitivePeerDependencies:
      - '@types/node'
      - chokidar

  '@angular-devkit/schematics@19.2.6(chokidar@4.0.3)':
    dependencies:
      '@angular-devkit/core': 19.2.6(chokidar@4.0.3)
      jsonc-parser: 3.3.1
      magic-string: 0.30.17
      ora: 5.4.1
      rxjs: 7.8.1
    transitivePeerDependencies:
      - chokidar

  '@angular-devkit/schematics@19.2.8(chokidar@4.0.3)':
    dependencies:
      '@angular-devkit/core': 19.2.8(chokidar@4.0.3)
      jsonc-parser: 3.3.1
      magic-string: 0.30.17
      ora: 5.4.1
      rxjs: 7.8.1
    transitivePeerDependencies:
      - chokidar

  '@aws-crypto/crc32@5.2.0':
    dependencies:
      '@aws-crypto/util': 5.2.0
      '@aws-sdk/types': 3.840.0
      tslib: 2.8.1

  '@aws-crypto/crc32c@5.2.0':
    dependencies:
      '@aws-crypto/util': 5.2.0
      '@aws-sdk/types': 3.840.0
      tslib: 2.8.1

  '@aws-crypto/sha1-browser@5.2.0':
    dependencies:
      '@aws-crypto/supports-web-crypto': 5.2.0
      '@aws-crypto/util': 5.2.0
      '@aws-sdk/types': 3.840.0
      '@aws-sdk/util-locate-window': 3.804.0
      '@smithy/util-utf8': 2.3.0
      tslib: 2.8.1

  '@aws-crypto/sha256-browser@5.2.0':
    dependencies:
      '@aws-crypto/sha256-js': 5.2.0
      '@aws-crypto/supports-web-crypto': 5.2.0
      '@aws-crypto/util': 5.2.0
      '@aws-sdk/types': 3.840.0
      '@aws-sdk/util-locate-window': 3.804.0
      '@smithy/util-utf8': 2.3.0
      tslib: 2.8.1

  '@aws-crypto/sha256-js@5.2.0':
    dependencies:
      '@aws-crypto/util': 5.2.0
      '@aws-sdk/types': 3.840.0
      tslib: 2.8.1

  '@aws-crypto/supports-web-crypto@5.2.0':
    dependencies:
      tslib: 2.8.1

  '@aws-crypto/util@5.2.0':
    dependencies:
      '@aws-sdk/types': 3.840.0
      '@smithy/util-utf8': 2.3.0
      tslib: 2.8.1

  '@aws-sdk/client-s3@3.850.0':
    dependencies:
      '@aws-crypto/sha1-browser': 5.2.0
      '@aws-crypto/sha256-browser': 5.2.0
      '@aws-crypto/sha256-js': 5.2.0
      '@aws-sdk/core': 3.846.0
      '@aws-sdk/credential-provider-node': 3.848.0
      '@aws-sdk/middleware-bucket-endpoint': 3.840.0
      '@aws-sdk/middleware-expect-continue': 3.840.0
      '@aws-sdk/middleware-flexible-checksums': 3.846.0
      '@aws-sdk/middleware-host-header': 3.840.0
      '@aws-sdk/middleware-location-constraint': 3.840.0
      '@aws-sdk/middleware-logger': 3.840.0
      '@aws-sdk/middleware-recursion-detection': 3.840.0
      '@aws-sdk/middleware-sdk-s3': 3.846.0
      '@aws-sdk/middleware-ssec': 3.840.0
      '@aws-sdk/middleware-user-agent': 3.848.0
      '@aws-sdk/region-config-resolver': 3.840.0
      '@aws-sdk/signature-v4-multi-region': 3.846.0
      '@aws-sdk/types': 3.840.0
      '@aws-sdk/util-endpoints': 3.848.0
      '@aws-sdk/util-user-agent-browser': 3.840.0
      '@aws-sdk/util-user-agent-node': 3.848.0
      '@aws-sdk/xml-builder': 3.821.0
      '@smithy/config-resolver': 4.1.4
      '@smithy/core': 3.7.0
      '@smithy/eventstream-serde-browser': 4.0.4
      '@smithy/eventstream-serde-config-resolver': 4.1.2
      '@smithy/eventstream-serde-node': 4.0.4
      '@smithy/fetch-http-handler': 5.1.0
      '@smithy/hash-blob-browser': 4.0.4
      '@smithy/hash-node': 4.0.4
      '@smithy/hash-stream-node': 4.0.4
      '@smithy/invalid-dependency': 4.0.4
      '@smithy/md5-js': 4.0.4
      '@smithy/middleware-content-length': 4.0.4
      '@smithy/middleware-endpoint': 4.1.17
      '@smithy/middleware-retry': 4.1.18
      '@smithy/middleware-serde': 4.0.8
      '@smithy/middleware-stack': 4.0.4
      '@smithy/node-config-provider': 4.1.3
      '@smithy/node-http-handler': 4.1.0
      '@smithy/protocol-http': 5.1.2
      '@smithy/smithy-client': 4.4.9
      '@smithy/types': 4.3.1
      '@smithy/url-parser': 4.0.4
      '@smithy/util-base64': 4.0.0
      '@smithy/util-body-length-browser': 4.0.0
      '@smithy/util-body-length-node': 4.0.0
      '@smithy/util-defaults-mode-browser': 4.0.25
      '@smithy/util-defaults-mode-node': 4.0.25
      '@smithy/util-endpoints': 3.0.6
      '@smithy/util-middleware': 4.0.4
      '@smithy/util-retry': 4.0.6
      '@smithy/util-stream': 4.2.3
      '@smithy/util-utf8': 4.0.0
      '@smithy/util-waiter': 4.0.6
      '@types/uuid': 9.0.8
      tslib: 2.8.1
      uuid: 9.0.1
    transitivePeerDependencies:
      - aws-crt

  '@aws-sdk/client-sso@3.848.0':
    dependencies:
      '@aws-crypto/sha256-browser': 5.2.0
      '@aws-crypto/sha256-js': 5.2.0
      '@aws-sdk/core': 3.846.0
      '@aws-sdk/middleware-host-header': 3.840.0
      '@aws-sdk/middleware-logger': 3.840.0
      '@aws-sdk/middleware-recursion-detection': 3.840.0
      '@aws-sdk/middleware-user-agent': 3.848.0
      '@aws-sdk/region-config-resolver': 3.840.0
      '@aws-sdk/types': 3.840.0
      '@aws-sdk/util-endpoints': 3.848.0
      '@aws-sdk/util-user-agent-browser': 3.840.0
      '@aws-sdk/util-user-agent-node': 3.848.0
      '@smithy/config-resolver': 4.1.4
      '@smithy/core': 3.7.0
      '@smithy/fetch-http-handler': 5.1.0
      '@smithy/hash-node': 4.0.4
      '@smithy/invalid-dependency': 4.0.4
      '@smithy/middleware-content-length': 4.0.4
      '@smithy/middleware-endpoint': 4.1.17
      '@smithy/middleware-retry': 4.1.18
      '@smithy/middleware-serde': 4.0.8
      '@smithy/middleware-stack': 4.0.4
      '@smithy/node-config-provider': 4.1.3
      '@smithy/node-http-handler': 4.1.0
      '@smithy/protocol-http': 5.1.2
      '@smithy/smithy-client': 4.4.9
      '@smithy/types': 4.3.1
      '@smithy/url-parser': 4.0.4
      '@smithy/util-base64': 4.0.0
      '@smithy/util-body-length-browser': 4.0.0
      '@smithy/util-body-length-node': 4.0.0
      '@smithy/util-defaults-mode-browser': 4.0.25
      '@smithy/util-defaults-mode-node': 4.0.25
      '@smithy/util-endpoints': 3.0.6
      '@smithy/util-middleware': 4.0.4
      '@smithy/util-retry': 4.0.6
      '@smithy/util-utf8': 4.0.0
      tslib: 2.8.1
    transitivePeerDependencies:
      - aws-crt

  '@aws-sdk/core@3.846.0':
    dependencies:
      '@aws-sdk/types': 3.840.0
      '@aws-sdk/xml-builder': 3.821.0
      '@smithy/core': 3.7.0
      '@smithy/node-config-provider': 4.1.3
      '@smithy/property-provider': 4.0.4
      '@smithy/protocol-http': 5.1.2
      '@smithy/signature-v4': 5.1.2
      '@smithy/smithy-client': 4.4.9
      '@smithy/types': 4.3.1
      '@smithy/util-base64': 4.0.0
      '@smithy/util-body-length-browser': 4.0.0
      '@smithy/util-middleware': 4.0.4
      '@smithy/util-utf8': 4.0.0
      fast-xml-parser: 5.2.5
      tslib: 2.8.1

<<<<<<< HEAD
  '@aws-sdk/credential-provider-env@3.846.0':
=======
  '@aws-sdk/core@3.846.0':
    dependencies:
      '@aws-sdk/types': 3.840.0
      '@aws-sdk/xml-builder': 3.821.0
      '@smithy/core': 3.7.0
      '@smithy/node-config-provider': 4.1.3
      '@smithy/property-provider': 4.0.4
      '@smithy/protocol-http': 5.1.2
      '@smithy/signature-v4': 5.1.2
      '@smithy/smithy-client': 4.4.9
      '@smithy/types': 4.3.1
      '@smithy/util-base64': 4.0.0
      '@smithy/util-body-length-browser': 4.0.0
      '@smithy/util-middleware': 4.0.4
      '@smithy/util-utf8': 4.0.0
      fast-xml-parser: 5.2.5
      tslib: 2.8.1

  '@aws-sdk/credential-provider-env@3.840.0':
>>>>>>> 4ce30dea
    dependencies:
      '@aws-sdk/core': 3.846.0
      '@aws-sdk/types': 3.840.0
      '@smithy/property-provider': 4.0.4
      '@smithy/types': 4.3.1
      tslib: 2.8.1

  '@aws-sdk/credential-provider-http@3.846.0':
    dependencies:
      '@aws-sdk/core': 3.846.0
      '@aws-sdk/types': 3.840.0
      '@smithy/fetch-http-handler': 5.1.0
      '@smithy/node-http-handler': 4.1.0
      '@smithy/property-provider': 4.0.4
      '@smithy/protocol-http': 5.1.2
      '@smithy/smithy-client': 4.4.9
      '@smithy/types': 4.3.1
      '@smithy/util-stream': 4.2.3
      tslib: 2.8.1

  '@aws-sdk/credential-provider-ini@3.848.0':
    dependencies:
      '@aws-sdk/core': 3.846.0
      '@aws-sdk/credential-provider-env': 3.846.0
      '@aws-sdk/credential-provider-http': 3.846.0
      '@aws-sdk/credential-provider-process': 3.846.0
      '@aws-sdk/credential-provider-sso': 3.848.0
      '@aws-sdk/credential-provider-web-identity': 3.848.0
      '@aws-sdk/nested-clients': 3.848.0
      '@aws-sdk/types': 3.840.0
      '@smithy/credential-provider-imds': 4.0.6
      '@smithy/property-provider': 4.0.4
      '@smithy/shared-ini-file-loader': 4.0.4
      '@smithy/types': 4.3.1
      tslib: 2.8.1
    transitivePeerDependencies:
      - aws-crt

  '@aws-sdk/credential-provider-node@3.848.0':
    dependencies:
      '@aws-sdk/credential-provider-env': 3.846.0
      '@aws-sdk/credential-provider-http': 3.846.0
      '@aws-sdk/credential-provider-ini': 3.848.0
      '@aws-sdk/credential-provider-process': 3.846.0
      '@aws-sdk/credential-provider-sso': 3.848.0
      '@aws-sdk/credential-provider-web-identity': 3.848.0
      '@aws-sdk/types': 3.840.0
      '@smithy/credential-provider-imds': 4.0.6
      '@smithy/property-provider': 4.0.4
      '@smithy/shared-ini-file-loader': 4.0.4
      '@smithy/types': 4.3.1
      tslib: 2.8.1
    transitivePeerDependencies:
      - aws-crt

  '@aws-sdk/credential-provider-process@3.846.0':
    dependencies:
      '@aws-sdk/core': 3.846.0
      '@aws-sdk/types': 3.840.0
      '@smithy/property-provider': 4.0.4
      '@smithy/shared-ini-file-loader': 4.0.4
      '@smithy/types': 4.3.1
      tslib: 2.8.1

  '@aws-sdk/credential-provider-sso@3.848.0':
    dependencies:
      '@aws-sdk/client-sso': 3.848.0
      '@aws-sdk/core': 3.846.0
      '@aws-sdk/token-providers': 3.848.0
      '@aws-sdk/types': 3.840.0
      '@smithy/property-provider': 4.0.4
      '@smithy/shared-ini-file-loader': 4.0.4
      '@smithy/types': 4.3.1
      tslib: 2.8.1
    transitivePeerDependencies:
      - aws-crt

  '@aws-sdk/credential-provider-web-identity@3.848.0':
    dependencies:
      '@aws-sdk/core': 3.846.0
      '@aws-sdk/nested-clients': 3.848.0
      '@aws-sdk/types': 3.840.0
      '@smithy/property-provider': 4.0.4
      '@smithy/types': 4.3.1
      tslib: 2.8.1
    transitivePeerDependencies:
      - aws-crt

<<<<<<< HEAD
  '@aws-sdk/lib-storage@3.850.0(@aws-sdk/client-s3@3.850.0)':
    dependencies:
      '@aws-sdk/client-s3': 3.850.0
=======
  '@aws-sdk/lib-storage@3.850.0(@aws-sdk/client-s3@3.842.0)':
    dependencies:
      '@aws-sdk/client-s3': 3.842.0
>>>>>>> 4ce30dea
      '@smithy/abort-controller': 4.0.4
      '@smithy/middleware-endpoint': 4.1.17
      '@smithy/smithy-client': 4.4.9
      buffer: 5.6.0
      events: 3.3.0
      stream-browserify: 3.0.0
      tslib: 2.8.1

  '@aws-sdk/middleware-bucket-endpoint@3.840.0':
    dependencies:
      '@aws-sdk/types': 3.840.0
      '@aws-sdk/util-arn-parser': 3.804.0
      '@smithy/node-config-provider': 4.1.3
      '@smithy/protocol-http': 5.1.2
      '@smithy/types': 4.3.1
      '@smithy/util-config-provider': 4.0.0
      tslib: 2.8.1

  '@aws-sdk/middleware-expect-continue@3.840.0':
    dependencies:
      '@aws-sdk/types': 3.840.0
      '@smithy/protocol-http': 5.1.2
      '@smithy/types': 4.3.1
      tslib: 2.8.1

  '@aws-sdk/middleware-flexible-checksums@3.846.0':
    dependencies:
      '@aws-crypto/crc32': 5.2.0
      '@aws-crypto/crc32c': 5.2.0
      '@aws-crypto/util': 5.2.0
      '@aws-sdk/core': 3.846.0
      '@aws-sdk/types': 3.840.0
      '@smithy/is-array-buffer': 4.0.0
      '@smithy/node-config-provider': 4.1.3
      '@smithy/protocol-http': 5.1.2
      '@smithy/types': 4.3.1
      '@smithy/util-middleware': 4.0.4
      '@smithy/util-stream': 4.2.3
      '@smithy/util-utf8': 4.0.0
      tslib: 2.8.1

  '@aws-sdk/middleware-host-header@3.840.0':
    dependencies:
      '@aws-sdk/types': 3.840.0
      '@smithy/protocol-http': 5.1.2
      '@smithy/types': 4.3.1
      tslib: 2.8.1

  '@aws-sdk/middleware-location-constraint@3.840.0':
    dependencies:
      '@aws-sdk/types': 3.840.0
      '@smithy/types': 4.3.1
      tslib: 2.8.1

  '@aws-sdk/middleware-logger@3.840.0':
    dependencies:
      '@aws-sdk/types': 3.840.0
      '@smithy/types': 4.3.1
      tslib: 2.8.1

  '@aws-sdk/middleware-recursion-detection@3.840.0':
    dependencies:
      '@aws-sdk/types': 3.840.0
      '@smithy/protocol-http': 5.1.2
      '@smithy/types': 4.3.1
      tslib: 2.8.1

  '@aws-sdk/middleware-sdk-s3@3.846.0':
    dependencies:
      '@aws-sdk/core': 3.846.0
      '@aws-sdk/types': 3.840.0
      '@aws-sdk/util-arn-parser': 3.804.0
      '@smithy/core': 3.7.0
      '@smithy/node-config-provider': 4.1.3
      '@smithy/protocol-http': 5.1.2
      '@smithy/signature-v4': 5.1.2
      '@smithy/smithy-client': 4.4.9
      '@smithy/types': 4.3.1
      '@smithy/util-config-provider': 4.0.0
      '@smithy/util-middleware': 4.0.4
      '@smithy/util-stream': 4.2.3
      '@smithy/util-utf8': 4.0.0
      tslib: 2.8.1

  '@aws-sdk/middleware-sdk-s3@3.846.0':
    dependencies:
      '@aws-sdk/core': 3.846.0
      '@aws-sdk/types': 3.840.0
      '@aws-sdk/util-arn-parser': 3.804.0
      '@smithy/core': 3.7.0
      '@smithy/node-config-provider': 4.1.3
      '@smithy/protocol-http': 5.1.2
      '@smithy/signature-v4': 5.1.2
      '@smithy/smithy-client': 4.4.9
      '@smithy/types': 4.3.1
      '@smithy/util-config-provider': 4.0.0
      '@smithy/util-middleware': 4.0.4
      '@smithy/util-stream': 4.2.3
      '@smithy/util-utf8': 4.0.0
      tslib: 2.8.1

  '@aws-sdk/middleware-ssec@3.840.0':
    dependencies:
      '@aws-sdk/types': 3.840.0
      '@smithy/types': 4.3.1
      tslib: 2.8.1

  '@aws-sdk/middleware-user-agent@3.848.0':
    dependencies:
      '@aws-sdk/core': 3.846.0
      '@aws-sdk/types': 3.840.0
      '@aws-sdk/util-endpoints': 3.848.0
      '@smithy/core': 3.7.0
      '@smithy/protocol-http': 5.1.2
      '@smithy/types': 4.3.1
      tslib: 2.8.1

  '@aws-sdk/nested-clients@3.848.0':
    dependencies:
      '@aws-crypto/sha256-browser': 5.2.0
      '@aws-crypto/sha256-js': 5.2.0
      '@aws-sdk/core': 3.846.0
      '@aws-sdk/middleware-host-header': 3.840.0
      '@aws-sdk/middleware-logger': 3.840.0
      '@aws-sdk/middleware-recursion-detection': 3.840.0
      '@aws-sdk/middleware-user-agent': 3.848.0
      '@aws-sdk/region-config-resolver': 3.840.0
      '@aws-sdk/types': 3.840.0
      '@aws-sdk/util-endpoints': 3.848.0
      '@aws-sdk/util-user-agent-browser': 3.840.0
      '@aws-sdk/util-user-agent-node': 3.848.0
      '@smithy/config-resolver': 4.1.4
      '@smithy/core': 3.7.0
      '@smithy/fetch-http-handler': 5.1.0
      '@smithy/hash-node': 4.0.4
      '@smithy/invalid-dependency': 4.0.4
      '@smithy/middleware-content-length': 4.0.4
      '@smithy/middleware-endpoint': 4.1.17
      '@smithy/middleware-retry': 4.1.18
      '@smithy/middleware-serde': 4.0.8
      '@smithy/middleware-stack': 4.0.4
      '@smithy/node-config-provider': 4.1.3
      '@smithy/node-http-handler': 4.1.0
      '@smithy/protocol-http': 5.1.2
      '@smithy/smithy-client': 4.4.9
      '@smithy/types': 4.3.1
      '@smithy/url-parser': 4.0.4
      '@smithy/util-base64': 4.0.0
      '@smithy/util-body-length-browser': 4.0.0
      '@smithy/util-body-length-node': 4.0.0
      '@smithy/util-defaults-mode-browser': 4.0.25
      '@smithy/util-defaults-mode-node': 4.0.25
      '@smithy/util-endpoints': 3.0.6
      '@smithy/util-middleware': 4.0.4
      '@smithy/util-retry': 4.0.6
      '@smithy/util-utf8': 4.0.0
      tslib: 2.8.1
    transitivePeerDependencies:
      - aws-crt

  '@aws-sdk/region-config-resolver@3.840.0':
    dependencies:
      '@aws-sdk/types': 3.840.0
      '@smithy/node-config-provider': 4.1.3
      '@smithy/types': 4.3.1
      '@smithy/util-config-provider': 4.0.0
      '@smithy/util-middleware': 4.0.4
      tslib: 2.8.1

  '@aws-sdk/s3-request-presigner@3.850.0':
    dependencies:
      '@aws-sdk/signature-v4-multi-region': 3.846.0
      '@aws-sdk/types': 3.840.0
      '@aws-sdk/util-format-url': 3.840.0
      '@smithy/middleware-endpoint': 4.1.17
      '@smithy/protocol-http': 5.1.2
      '@smithy/smithy-client': 4.4.9
      '@smithy/types': 4.3.1
      tslib: 2.8.1

<<<<<<< HEAD
  '@aws-sdk/signature-v4-multi-region@3.846.0':
=======
  '@aws-sdk/signature-v4-multi-region@3.840.0':
>>>>>>> 4ce30dea
    dependencies:
      '@aws-sdk/middleware-sdk-s3': 3.846.0
      '@aws-sdk/types': 3.840.0
      '@smithy/protocol-http': 5.1.2
      '@smithy/signature-v4': 5.1.2
      '@smithy/types': 4.3.1
      tslib: 2.8.1

<<<<<<< HEAD
  '@aws-sdk/token-providers@3.848.0':
=======
  '@aws-sdk/signature-v4-multi-region@3.846.0':
    dependencies:
      '@aws-sdk/middleware-sdk-s3': 3.846.0
      '@aws-sdk/types': 3.840.0
      '@smithy/protocol-http': 5.1.2
      '@smithy/signature-v4': 5.1.2
      '@smithy/types': 4.3.1
      tslib: 2.8.1

  '@aws-sdk/token-providers@3.840.0':
>>>>>>> 4ce30dea
    dependencies:
      '@aws-sdk/core': 3.846.0
      '@aws-sdk/nested-clients': 3.848.0
      '@aws-sdk/types': 3.840.0
      '@smithy/property-provider': 4.0.4
      '@smithy/shared-ini-file-loader': 4.0.4
      '@smithy/types': 4.3.1
      tslib: 2.8.1
    transitivePeerDependencies:
      - aws-crt

  '@aws-sdk/types@3.840.0':
    dependencies:
      '@smithy/types': 4.3.1
      tslib: 2.8.1

  '@aws-sdk/util-arn-parser@3.804.0':
    dependencies:
      tslib: 2.8.1

  '@aws-sdk/util-endpoints@3.848.0':
    dependencies:
      '@aws-sdk/types': 3.840.0
      '@smithy/types': 4.3.1
      '@smithy/url-parser': 4.0.4
      '@smithy/util-endpoints': 3.0.6
      tslib: 2.8.1

  '@aws-sdk/util-format-url@3.840.0':
    dependencies:
      '@aws-sdk/types': 3.840.0
      '@smithy/querystring-builder': 4.0.4
      '@smithy/types': 4.3.1
      tslib: 2.8.1

  '@aws-sdk/util-locate-window@3.804.0':
    dependencies:
      tslib: 2.8.1

  '@aws-sdk/util-user-agent-browser@3.840.0':
    dependencies:
      '@aws-sdk/types': 3.840.0
      '@smithy/types': 4.3.1
      bowser: 2.11.0
      tslib: 2.8.1

  '@aws-sdk/util-user-agent-node@3.848.0':
    dependencies:
      '@aws-sdk/middleware-user-agent': 3.848.0
      '@aws-sdk/types': 3.840.0
      '@smithy/node-config-provider': 4.1.3
      '@smithy/types': 4.3.1
      tslib: 2.8.1

  '@aws-sdk/xml-builder@3.821.0':
    dependencies:
      '@smithy/types': 4.3.1
      tslib: 2.8.1

  '@babel/code-frame@7.27.1':
    dependencies:
      '@babel/helper-validator-identifier': 7.27.1
      js-tokens: 4.0.0
      picocolors: 1.1.1

  '@babel/helper-validator-identifier@7.27.1': {}

  '@colors/colors@1.5.0':
    optional: true

  '@cspotcode/source-map-support@0.8.1':
    dependencies:
      '@jridgewell/trace-mapping': 0.3.9

  '@elevenlabs/elevenlabs-js@2.5.0':
    dependencies:
      command-exists: 1.2.9
      node-fetch: 2.7.0
      qs: 6.14.0
      url-join: 4.0.1
    transitivePeerDependencies:
      - encoding

  '@eslint-community/eslint-utils@4.7.0(eslint@9.30.1(jiti@2.4.2))':
    dependencies:
      eslint: 9.30.1(jiti@2.4.2)
      eslint-visitor-keys: 3.4.3

  '@eslint-community/regexpp@4.12.1': {}

  '@eslint/config-array@0.21.0':
    dependencies:
      '@eslint/object-schema': 2.1.6
      debug: 4.4.1
      minimatch: 3.1.2
    transitivePeerDependencies:
      - supports-color

  '@eslint/config-helpers@0.3.0': {}

  '@eslint/core@0.14.0':
    dependencies:
      '@types/json-schema': 7.0.15

  '@eslint/core@0.15.1':
    dependencies:
      '@types/json-schema': 7.0.15

  '@eslint/eslintrc@3.3.1':
    dependencies:
      ajv: 6.12.6
      debug: 4.4.1
      espree: 10.4.0
      globals: 14.0.0
      ignore: 5.3.2
      import-fresh: 3.3.1
      js-yaml: 4.1.0
      minimatch: 3.1.2
      strip-json-comments: 3.1.1
    transitivePeerDependencies:
      - supports-color

  '@eslint/js@9.30.1': {}

  '@eslint/object-schema@2.1.6': {}

  '@eslint/plugin-kit@0.3.3':
    dependencies:
      '@eslint/core': 0.15.1
      levn: 0.4.1

  '@fal-ai/client@1.5.0':
    dependencies:
      '@msgpack/msgpack': 3.1.2
      eventsource-parser: 1.1.2
      robot3: 0.4.1

  '@google/genai@1.8.0(@modelcontextprotocol/sdk@1.15.0)':
    dependencies:
      google-auth-library: 9.15.1
      ws: 8.18.3
      zod: 3.25.76
      zod-to-json-schema: 3.24.6(zod@3.25.76)
    optionalDependencies:
      '@modelcontextprotocol/sdk': 1.15.0
    transitivePeerDependencies:
      - bufferutil
      - encoding
      - supports-color
      - utf-8-validate

  '@humanfs/core@0.19.1': {}

  '@humanfs/node@0.16.6':
    dependencies:
      '@humanfs/core': 0.19.1
      '@humanwhocodes/retry': 0.3.1

  '@humanwhocodes/module-importer@1.0.1': {}

  '@humanwhocodes/retry@0.3.1': {}

  '@humanwhocodes/retry@0.4.3': {}

  '@inquirer/checkbox@4.1.9(@types/node@22.16.2)':
    dependencies:
      '@inquirer/core': 10.1.14(@types/node@22.16.2)
      '@inquirer/figures': 1.0.12
      '@inquirer/type': 3.0.7(@types/node@22.16.2)
      ansi-escapes: 4.3.2
      yoctocolors-cjs: 2.1.2
    optionalDependencies:
      '@types/node': 22.16.2

  '@inquirer/confirm@5.1.13(@types/node@22.16.2)':
    dependencies:
      '@inquirer/core': 10.1.14(@types/node@22.16.2)
      '@inquirer/type': 3.0.7(@types/node@22.16.2)
    optionalDependencies:
      '@types/node': 22.16.2

  '@inquirer/core@10.1.14(@types/node@22.16.2)':
    dependencies:
      '@inquirer/figures': 1.0.12
      '@inquirer/type': 3.0.7(@types/node@22.16.2)
      ansi-escapes: 4.3.2
      cli-width: 4.1.0
      mute-stream: 2.0.0
      signal-exit: 4.1.0
      wrap-ansi: 6.2.0
      yoctocolors-cjs: 2.1.2
    optionalDependencies:
      '@types/node': 22.16.2

  '@inquirer/editor@4.2.14(@types/node@22.16.2)':
    dependencies:
      '@inquirer/core': 10.1.14(@types/node@22.16.2)
      '@inquirer/type': 3.0.7(@types/node@22.16.2)
      external-editor: 3.1.0
    optionalDependencies:
      '@types/node': 22.16.2

  '@inquirer/expand@4.0.16(@types/node@22.16.2)':
    dependencies:
      '@inquirer/core': 10.1.14(@types/node@22.16.2)
      '@inquirer/type': 3.0.7(@types/node@22.16.2)
      yoctocolors-cjs: 2.1.2
    optionalDependencies:
      '@types/node': 22.16.2

  '@inquirer/figures@1.0.12': {}

  '@inquirer/input@4.2.0(@types/node@22.16.2)':
    dependencies:
      '@inquirer/core': 10.1.14(@types/node@22.16.2)
      '@inquirer/type': 3.0.7(@types/node@22.16.2)
    optionalDependencies:
      '@types/node': 22.16.2

  '@inquirer/number@3.0.16(@types/node@22.16.2)':
    dependencies:
      '@inquirer/core': 10.1.14(@types/node@22.16.2)
      '@inquirer/type': 3.0.7(@types/node@22.16.2)
    optionalDependencies:
      '@types/node': 22.16.2

  '@inquirer/password@4.0.16(@types/node@22.16.2)':
    dependencies:
      '@inquirer/core': 10.1.14(@types/node@22.16.2)
      '@inquirer/type': 3.0.7(@types/node@22.16.2)
      ansi-escapes: 4.3.2
    optionalDependencies:
      '@types/node': 22.16.2

  '@inquirer/prompts@7.3.2(@types/node@22.16.2)':
    dependencies:
      '@inquirer/checkbox': 4.1.9(@types/node@22.16.2)
      '@inquirer/confirm': 5.1.13(@types/node@22.16.2)
      '@inquirer/editor': 4.2.14(@types/node@22.16.2)
      '@inquirer/expand': 4.0.16(@types/node@22.16.2)
      '@inquirer/input': 4.2.0(@types/node@22.16.2)
      '@inquirer/number': 3.0.16(@types/node@22.16.2)
      '@inquirer/password': 4.0.16(@types/node@22.16.2)
      '@inquirer/rawlist': 4.1.4(@types/node@22.16.2)
      '@inquirer/search': 3.0.16(@types/node@22.16.2)
      '@inquirer/select': 4.2.4(@types/node@22.16.2)
    optionalDependencies:
      '@types/node': 22.16.2

  '@inquirer/prompts@7.4.1(@types/node@22.16.2)':
    dependencies:
      '@inquirer/checkbox': 4.1.9(@types/node@22.16.2)
      '@inquirer/confirm': 5.1.13(@types/node@22.16.2)
      '@inquirer/editor': 4.2.14(@types/node@22.16.2)
      '@inquirer/expand': 4.0.16(@types/node@22.16.2)
      '@inquirer/input': 4.2.0(@types/node@22.16.2)
      '@inquirer/number': 3.0.16(@types/node@22.16.2)
      '@inquirer/password': 4.0.16(@types/node@22.16.2)
      '@inquirer/rawlist': 4.1.4(@types/node@22.16.2)
      '@inquirer/search': 3.0.16(@types/node@22.16.2)
      '@inquirer/select': 4.2.4(@types/node@22.16.2)
    optionalDependencies:
      '@types/node': 22.16.2

  '@inquirer/rawlist@4.1.4(@types/node@22.16.2)':
    dependencies:
      '@inquirer/core': 10.1.14(@types/node@22.16.2)
      '@inquirer/type': 3.0.7(@types/node@22.16.2)
      yoctocolors-cjs: 2.1.2
    optionalDependencies:
      '@types/node': 22.16.2

  '@inquirer/search@3.0.16(@types/node@22.16.2)':
    dependencies:
      '@inquirer/core': 10.1.14(@types/node@22.16.2)
      '@inquirer/figures': 1.0.12
      '@inquirer/type': 3.0.7(@types/node@22.16.2)
      yoctocolors-cjs: 2.1.2
    optionalDependencies:
      '@types/node': 22.16.2

  '@inquirer/select@4.2.4(@types/node@22.16.2)':
    dependencies:
      '@inquirer/core': 10.1.14(@types/node@22.16.2)
      '@inquirer/figures': 1.0.12
      '@inquirer/type': 3.0.7(@types/node@22.16.2)
      ansi-escapes: 4.3.2
      yoctocolors-cjs: 2.1.2
    optionalDependencies:
      '@types/node': 22.16.2

  '@inquirer/type@3.0.7(@types/node@22.16.2)':
    optionalDependencies:
      '@types/node': 22.16.2

  '@isaacs/balanced-match@4.0.1': {}

  '@isaacs/brace-expansion@5.0.0':
    dependencies:
      '@isaacs/balanced-match': 4.0.1

  '@isaacs/cliui@8.0.2':
    dependencies:
      string-width: 5.1.2
      string-width-cjs: string-width@4.2.3
      strip-ansi: 7.1.0
      strip-ansi-cjs: strip-ansi@6.0.1
      wrap-ansi: 8.1.0
      wrap-ansi-cjs: wrap-ansi@7.0.0

  '@jest/diff-sequences@30.0.1': {}

  '@jest/expect-utils@30.0.4':
    dependencies:
      '@jest/get-type': 30.0.1

  '@jest/get-type@30.0.1': {}

  '@jest/pattern@30.0.1':
    dependencies:
      '@types/node': 22.16.2
      jest-regex-util: 30.0.1

  '@jest/schemas@30.0.1':
    dependencies:
      '@sinclair/typebox': 0.34.38

  '@jest/types@30.0.1':
    dependencies:
      '@jest/pattern': 30.0.1
      '@jest/schemas': 30.0.1
      '@types/istanbul-lib-coverage': 2.0.6
      '@types/istanbul-reports': 3.0.4
      '@types/node': 22.16.2
      '@types/yargs': 17.0.33
      chalk: 4.1.2

  '@jridgewell/gen-mapping@0.3.12':
    dependencies:
      '@jridgewell/sourcemap-codec': 1.5.4
      '@jridgewell/trace-mapping': 0.3.29

  '@jridgewell/resolve-uri@3.1.2': {}

  '@jridgewell/source-map@0.3.10':
    dependencies:
      '@jridgewell/gen-mapping': 0.3.12
      '@jridgewell/trace-mapping': 0.3.29

  '@jridgewell/sourcemap-codec@1.5.4': {}

  '@jridgewell/trace-mapping@0.3.29':
    dependencies:
      '@jridgewell/resolve-uri': 3.1.2
      '@jridgewell/sourcemap-codec': 1.5.4

  '@jridgewell/trace-mapping@0.3.9':
    dependencies:
      '@jridgewell/resolve-uri': 3.1.2
      '@jridgewell/sourcemap-codec': 1.5.4

  '@lukeed/csprng@1.1.0': {}

  '@modelcontextprotocol/sdk@1.15.0':
    dependencies:
      ajv: 6.12.6
      content-type: 1.0.5
      cors: 2.8.5
      cross-spawn: 7.0.6
      eventsource: 3.0.7
      eventsource-parser: 3.0.3
      express: 5.1.0
      express-rate-limit: 7.5.1(express@5.1.0)
      pkce-challenge: 5.0.0
      raw-body: 3.0.0
      zod: 3.25.76
      zod-to-json-schema: 3.24.6(zod@3.25.76)
    transitivePeerDependencies:
      - supports-color
    optional: true

  '@msgpack/msgpack@3.1.2': {}

  '@napi-rs/nice-android-arm-eabi@1.0.4':
    optional: true

  '@napi-rs/nice-android-arm64@1.0.4':
    optional: true

  '@napi-rs/nice-darwin-arm64@1.0.4':
    optional: true

  '@napi-rs/nice-darwin-x64@1.0.4':
    optional: true

  '@napi-rs/nice-freebsd-x64@1.0.4':
    optional: true

  '@napi-rs/nice-linux-arm-gnueabihf@1.0.4':
    optional: true

  '@napi-rs/nice-linux-arm64-gnu@1.0.4':
    optional: true

  '@napi-rs/nice-linux-arm64-musl@1.0.4':
    optional: true

  '@napi-rs/nice-linux-ppc64-gnu@1.0.4':
    optional: true

  '@napi-rs/nice-linux-riscv64-gnu@1.0.4':
    optional: true

  '@napi-rs/nice-linux-s390x-gnu@1.0.4':
    optional: true

  '@napi-rs/nice-linux-x64-gnu@1.0.4':
    optional: true

  '@napi-rs/nice-linux-x64-musl@1.0.4':
    optional: true

  '@napi-rs/nice-win32-arm64-msvc@1.0.4':
    optional: true

  '@napi-rs/nice-win32-ia32-msvc@1.0.4':
    optional: true

  '@napi-rs/nice-win32-x64-msvc@1.0.4':
    optional: true

  '@napi-rs/nice@1.0.4':
    optionalDependencies:
      '@napi-rs/nice-android-arm-eabi': 1.0.4
      '@napi-rs/nice-android-arm64': 1.0.4
      '@napi-rs/nice-darwin-arm64': 1.0.4
      '@napi-rs/nice-darwin-x64': 1.0.4
      '@napi-rs/nice-freebsd-x64': 1.0.4
      '@napi-rs/nice-linux-arm-gnueabihf': 1.0.4
      '@napi-rs/nice-linux-arm64-gnu': 1.0.4
      '@napi-rs/nice-linux-arm64-musl': 1.0.4
      '@napi-rs/nice-linux-ppc64-gnu': 1.0.4
      '@napi-rs/nice-linux-riscv64-gnu': 1.0.4
      '@napi-rs/nice-linux-s390x-gnu': 1.0.4
      '@napi-rs/nice-linux-x64-gnu': 1.0.4
      '@napi-rs/nice-linux-x64-musl': 1.0.4
      '@napi-rs/nice-win32-arm64-msvc': 1.0.4
      '@napi-rs/nice-win32-ia32-msvc': 1.0.4
      '@napi-rs/nice-win32-x64-msvc': 1.0.4
    optional: true

  '@nest-zod/z@2.0.0(@nestjs/common@11.1.3(class-transformer@0.5.1)(class-validator@0.14.2)(reflect-metadata@0.2.2)(rxjs@7.8.2))(@nestjs/core@11.1.3)(zod@3.25.76)':
    dependencies:
      zod: 3.25.76
    optionalDependencies:
      '@nestjs/common': 11.1.3(class-transformer@0.5.1)(class-validator@0.14.2)(reflect-metadata@0.2.2)(rxjs@7.8.2)
      '@nestjs/core': 11.1.3(@nestjs/common@11.1.3(class-transformer@0.5.1)(class-validator@0.14.2)(reflect-metadata@0.2.2)(rxjs@7.8.2))(@nestjs/platform-express@11.1.3)(reflect-metadata@0.2.2)(rxjs@7.8.2)

  '@nestjs/cli@11.0.7(@swc/cli@0.6.0(@swc/core@1.12.11)(chokidar@4.0.3))(@swc/core@1.12.11)(@types/node@22.16.2)':
    dependencies:
      '@angular-devkit/core': 19.2.8(chokidar@4.0.3)
      '@angular-devkit/schematics': 19.2.8(chokidar@4.0.3)
      '@angular-devkit/schematics-cli': 19.2.8(@types/node@22.16.2)(chokidar@4.0.3)
      '@inquirer/prompts': 7.4.1(@types/node@22.16.2)
      '@nestjs/schematics': 11.0.5(chokidar@4.0.3)(typescript@5.8.3)
      ansis: 3.17.0
      chokidar: 4.0.3
      cli-table3: 0.6.5
      commander: 4.1.1
      fork-ts-checker-webpack-plugin: 9.1.0(typescript@5.8.3)(webpack@5.99.6(@swc/core@1.12.11))
      glob: 11.0.1
      node-emoji: 1.11.0
      ora: 5.4.1
      tree-kill: 1.2.2
      tsconfig-paths: 4.2.0
      tsconfig-paths-webpack-plugin: 4.2.0
      typescript: 5.8.3
      webpack: 5.99.6(@swc/core@1.12.11)
      webpack-node-externals: 3.0.0
    optionalDependencies:
      '@swc/cli': 0.6.0(@swc/core@1.12.11)(chokidar@4.0.3)
      '@swc/core': 1.12.11
    transitivePeerDependencies:
      - '@types/node'
      - esbuild
      - uglify-js
      - webpack-cli

  '@nestjs/common@11.1.3(class-transformer@0.5.1)(class-validator@0.14.2)(reflect-metadata@0.2.2)(rxjs@7.8.2)':
    dependencies:
      file-type: 21.0.0
      iterare: 1.2.1
      load-esm: 1.0.2
      reflect-metadata: 0.2.2
      rxjs: 7.8.2
      tslib: 2.8.1
      uid: 2.0.2
    optionalDependencies:
      class-transformer: 0.5.1
      class-validator: 0.14.2
    transitivePeerDependencies:
      - supports-color

  '@nestjs/config@4.0.2(@nestjs/common@11.1.3(class-transformer@0.5.1)(class-validator@0.14.2)(reflect-metadata@0.2.2)(rxjs@7.8.2))(rxjs@7.8.2)':
    dependencies:
      '@nestjs/common': 11.1.3(class-transformer@0.5.1)(class-validator@0.14.2)(reflect-metadata@0.2.2)(rxjs@7.8.2)
      dotenv: 16.4.7
      dotenv-expand: 12.0.1
      lodash: 4.17.21
      rxjs: 7.8.2

  '@nestjs/core@11.1.3(@nestjs/common@11.1.3(class-transformer@0.5.1)(class-validator@0.14.2)(reflect-metadata@0.2.2)(rxjs@7.8.2))(@nestjs/platform-express@11.1.3)(reflect-metadata@0.2.2)(rxjs@7.8.2)':
    dependencies:
      '@nestjs/common': 11.1.3(class-transformer@0.5.1)(class-validator@0.14.2)(reflect-metadata@0.2.2)(rxjs@7.8.2)
      '@nuxt/opencollective': 0.4.1
      fast-safe-stringify: 2.1.1
      iterare: 1.2.1
      path-to-regexp: 8.2.0
      reflect-metadata: 0.2.2
      rxjs: 7.8.2
      tslib: 2.8.1
      uid: 2.0.2
    optionalDependencies:
      '@nestjs/platform-express': 11.1.3(@nestjs/common@11.1.3(class-transformer@0.5.1)(class-validator@0.14.2)(reflect-metadata@0.2.2)(rxjs@7.8.2))(@nestjs/core@11.1.3)

  '@nestjs/jwt@11.0.0(@nestjs/common@11.1.3(class-transformer@0.5.1)(class-validator@0.14.2)(reflect-metadata@0.2.2)(rxjs@7.8.2))':
    dependencies:
      '@nestjs/common': 11.1.3(class-transformer@0.5.1)(class-validator@0.14.2)(reflect-metadata@0.2.2)(rxjs@7.8.2)
      '@types/jsonwebtoken': 9.0.7
      jsonwebtoken: 9.0.2

  '@nestjs/passport@11.0.5(@nestjs/common@11.1.3(class-transformer@0.5.1)(class-validator@0.14.2)(reflect-metadata@0.2.2)(rxjs@7.8.2))(passport@0.7.0)':
    dependencies:
      '@nestjs/common': 11.1.3(class-transformer@0.5.1)(class-validator@0.14.2)(reflect-metadata@0.2.2)(rxjs@7.8.2)
      passport: 0.7.0

  '@nestjs/platform-express@11.1.3(@nestjs/common@11.1.3(class-transformer@0.5.1)(class-validator@0.14.2)(reflect-metadata@0.2.2)(rxjs@7.8.2))(@nestjs/core@11.1.3)':
    dependencies:
      '@nestjs/common': 11.1.3(class-transformer@0.5.1)(class-validator@0.14.2)(reflect-metadata@0.2.2)(rxjs@7.8.2)
      '@nestjs/core': 11.1.3(@nestjs/common@11.1.3(class-transformer@0.5.1)(class-validator@0.14.2)(reflect-metadata@0.2.2)(rxjs@7.8.2))(@nestjs/platform-express@11.1.3)(reflect-metadata@0.2.2)(rxjs@7.8.2)
      cors: 2.8.5
      express: 5.1.0
      multer: 2.0.1
      path-to-regexp: 8.2.0
      tslib: 2.8.1
    transitivePeerDependencies:
      - supports-color

  '@nestjs/schematics@11.0.5(chokidar@4.0.3)(typescript@5.8.3)':
    dependencies:
      '@angular-devkit/core': 19.2.6(chokidar@4.0.3)
      '@angular-devkit/schematics': 19.2.6(chokidar@4.0.3)
      comment-json: 4.2.5
      jsonc-parser: 3.3.1
      pluralize: 8.0.0
      typescript: 5.8.3
    transitivePeerDependencies:
      - chokidar

  '@nestjs/testing@11.1.4(@nestjs/common@11.1.3(class-transformer@0.5.1)(class-validator@0.14.2)(reflect-metadata@0.2.2)(rxjs@7.8.2))(@nestjs/core@11.1.3)(@nestjs/platform-express@11.1.3)':
    dependencies:
      '@nestjs/common': 11.1.3(class-transformer@0.5.1)(class-validator@0.14.2)(reflect-metadata@0.2.2)(rxjs@7.8.2)
      '@nestjs/core': 11.1.3(@nestjs/common@11.1.3(class-transformer@0.5.1)(class-validator@0.14.2)(reflect-metadata@0.2.2)(rxjs@7.8.2))(@nestjs/platform-express@11.1.3)(reflect-metadata@0.2.2)(rxjs@7.8.2)
      tslib: 2.8.1
    optionalDependencies:
      '@nestjs/platform-express': 11.1.3(@nestjs/common@11.1.3(class-transformer@0.5.1)(class-validator@0.14.2)(reflect-metadata@0.2.2)(rxjs@7.8.2))(@nestjs/core@11.1.3)

  '@nodelib/fs.scandir@2.1.5':
    dependencies:
      '@nodelib/fs.stat': 2.0.5
      run-parallel: 1.2.0

  '@nodelib/fs.stat@2.0.5': {}

  '@nodelib/fs.walk@1.2.8':
    dependencies:
      '@nodelib/fs.scandir': 2.1.5
      fastq: 1.19.1

  '@nuxt/opencollective@0.4.1':
    dependencies:
      consola: 3.4.2

  '@openai/agents-core@0.0.10(ws@8.18.3)(zod@3.25.76)':
    dependencies:
      '@openai/zod': zod@3.25.76
      debug: 4.4.1
      openai: 5.9.0(ws@8.18.3)(zod@3.25.76)
    optionalDependencies:
      '@modelcontextprotocol/sdk': 1.15.0
      zod: 3.25.76
    transitivePeerDependencies:
      - supports-color
      - ws

  '@openai/agents-openai@0.0.10(ws@8.18.3)(zod@3.25.76)':
    dependencies:
      '@openai/agents-core': 0.0.10(ws@8.18.3)(zod@3.25.76)
      '@openai/zod': zod@3.25.76
      debug: 4.4.1
      openai: 5.9.0(ws@8.18.3)(zod@3.25.76)
    transitivePeerDependencies:
      - supports-color
      - ws
      - zod

  '@openai/agents-realtime@0.0.10(zod@3.25.76)':
    dependencies:
      '@openai/agents-core': 0.0.10(ws@8.18.3)(zod@3.25.76)
      '@openai/zod': zod@3.25.76
      '@types/ws': 8.18.1
      debug: 4.4.1
      ws: 8.18.3
    transitivePeerDependencies:
      - bufferutil
      - supports-color
      - utf-8-validate
      - zod

  '@openai/agents@0.0.10(ws@8.18.3)(zod@3.25.76)':
    dependencies:
      '@openai/agents-core': 0.0.10(ws@8.18.3)(zod@3.25.76)
      '@openai/agents-openai': 0.0.10(ws@8.18.3)(zod@3.25.76)
      '@openai/agents-realtime': 0.0.10(zod@3.25.76)
      debug: 4.4.1
      openai: 5.9.0(ws@8.18.3)(zod@3.25.76)
    transitivePeerDependencies:
      - bufferutil
      - supports-color
      - utf-8-validate
      - ws
      - zod

  '@pkgr/core@0.2.7': {}

  '@prisma/client@6.12.0(prisma@6.12.0(typescript@5.8.3))(typescript@5.8.3)':
    optionalDependencies:
      prisma: 6.12.0(typescript@5.8.3)
      typescript: 5.8.3

  '@prisma/config@6.12.0':
    dependencies:
      jiti: 2.4.2

  '@prisma/debug@6.12.0': {}

  '@prisma/engines-version@6.12.0-15.8047c96bbd92db98a2abc7c9323ce77c02c89dbc': {}

  '@prisma/engines@6.12.0':
    dependencies:
      '@prisma/debug': 6.12.0
      '@prisma/engines-version': 6.12.0-15.8047c96bbd92db98a2abc7c9323ce77c02c89dbc
      '@prisma/fetch-engine': 6.12.0
      '@prisma/get-platform': 6.12.0

  '@prisma/fetch-engine@6.12.0':
    dependencies:
      '@prisma/debug': 6.12.0
      '@prisma/engines-version': 6.12.0-15.8047c96bbd92db98a2abc7c9323ce77c02c89dbc
      '@prisma/get-platform': 6.12.0

  '@prisma/get-platform@6.12.0':
    dependencies:
      '@prisma/debug': 6.12.0

  '@runwayml/sdk@2.4.2':
    dependencies:
      '@types/node': 18.19.118
      '@types/node-fetch': 2.6.12
      abort-controller: 3.0.0
      agentkeepalive: 4.6.0
      form-data-encoder: 1.7.2
      formdata-node: 4.4.1
      node-fetch: 2.7.0
    transitivePeerDependencies:
      - encoding

  '@sec-ant/readable-stream@0.4.1': {}

  '@sinclair/typebox@0.34.38': {}

  '@sindresorhus/is@5.6.0': {}

  '@smithy/abort-controller@4.0.4':
    dependencies:
      '@smithy/types': 4.3.1
      tslib: 2.8.1

  '@smithy/chunked-blob-reader-native@4.0.0':
    dependencies:
      '@smithy/util-base64': 4.0.0
      tslib: 2.8.1

  '@smithy/chunked-blob-reader@5.0.0':
    dependencies:
      tslib: 2.8.1

  '@smithy/config-resolver@4.1.4':
    dependencies:
      '@smithy/node-config-provider': 4.1.3
      '@smithy/types': 4.3.1
      '@smithy/util-config-provider': 4.0.0
      '@smithy/util-middleware': 4.0.4
      tslib: 2.8.1

  '@smithy/core@3.7.0':
    dependencies:
      '@smithy/middleware-serde': 4.0.8
      '@smithy/protocol-http': 5.1.2
      '@smithy/types': 4.3.1
      '@smithy/util-base64': 4.0.0
      '@smithy/util-body-length-browser': 4.0.0
      '@smithy/util-middleware': 4.0.4
      '@smithy/util-stream': 4.2.3
      '@smithy/util-utf8': 4.0.0
      tslib: 2.8.1

  '@smithy/core@3.7.2':
    dependencies:
      '@smithy/middleware-serde': 4.0.8
      '@smithy/protocol-http': 5.1.2
      '@smithy/types': 4.3.1
      '@smithy/util-base64': 4.0.0
      '@smithy/util-body-length-browser': 4.0.0
      '@smithy/util-middleware': 4.0.4
      '@smithy/util-stream': 4.2.3
      '@smithy/util-utf8': 4.0.0
      tslib: 2.8.1

  '@smithy/credential-provider-imds@4.0.6':
    dependencies:
      '@smithy/node-config-provider': 4.1.3
      '@smithy/property-provider': 4.0.4
      '@smithy/types': 4.3.1
      '@smithy/url-parser': 4.0.4
      tslib: 2.8.1

  '@smithy/eventstream-codec@4.0.4':
    dependencies:
      '@aws-crypto/crc32': 5.2.0
      '@smithy/types': 4.3.1
      '@smithy/util-hex-encoding': 4.0.0
      tslib: 2.8.1

  '@smithy/eventstream-serde-browser@4.0.4':
    dependencies:
      '@smithy/eventstream-serde-universal': 4.0.4
      '@smithy/types': 4.3.1
      tslib: 2.8.1

  '@smithy/eventstream-serde-config-resolver@4.1.2':
    dependencies:
      '@smithy/types': 4.3.1
      tslib: 2.8.1

  '@smithy/eventstream-serde-node@4.0.4':
    dependencies:
      '@smithy/eventstream-serde-universal': 4.0.4
      '@smithy/types': 4.3.1
      tslib: 2.8.1

  '@smithy/eventstream-serde-universal@4.0.4':
    dependencies:
      '@smithy/eventstream-codec': 4.0.4
      '@smithy/types': 4.3.1
      tslib: 2.8.1

  '@smithy/fetch-http-handler@5.1.0':
    dependencies:
      '@smithy/protocol-http': 5.1.2
      '@smithy/querystring-builder': 4.0.4
      '@smithy/types': 4.3.1
      '@smithy/util-base64': 4.0.0
      tslib: 2.8.1

  '@smithy/hash-blob-browser@4.0.4':
    dependencies:
      '@smithy/chunked-blob-reader': 5.0.0
      '@smithy/chunked-blob-reader-native': 4.0.0
      '@smithy/types': 4.3.1
      tslib: 2.8.1

  '@smithy/hash-node@4.0.4':
    dependencies:
      '@smithy/types': 4.3.1
      '@smithy/util-buffer-from': 4.0.0
      '@smithy/util-utf8': 4.0.0
      tslib: 2.8.1

  '@smithy/hash-stream-node@4.0.4':
    dependencies:
      '@smithy/types': 4.3.1
      '@smithy/util-utf8': 4.0.0
      tslib: 2.8.1

  '@smithy/invalid-dependency@4.0.4':
    dependencies:
      '@smithy/types': 4.3.1
      tslib: 2.8.1

  '@smithy/is-array-buffer@2.2.0':
    dependencies:
      tslib: 2.8.1

  '@smithy/is-array-buffer@4.0.0':
    dependencies:
      tslib: 2.8.1

  '@smithy/md5-js@4.0.4':
    dependencies:
      '@smithy/types': 4.3.1
      '@smithy/util-utf8': 4.0.0
      tslib: 2.8.1

  '@smithy/middleware-content-length@4.0.4':
    dependencies:
      '@smithy/protocol-http': 5.1.2
      '@smithy/types': 4.3.1
      tslib: 2.8.1

  '@smithy/middleware-endpoint@4.1.17':
    dependencies:
      '@smithy/core': 3.7.2
      '@smithy/middleware-serde': 4.0.8
      '@smithy/node-config-provider': 4.1.3
      '@smithy/shared-ini-file-loader': 4.0.4
      '@smithy/types': 4.3.1
      '@smithy/url-parser': 4.0.4
      '@smithy/util-middleware': 4.0.4
      tslib: 2.8.1

<<<<<<< HEAD
  '@smithy/middleware-retry@4.1.18':
=======
  '@smithy/middleware-endpoint@4.1.17':
    dependencies:
      '@smithy/core': 3.7.2
      '@smithy/middleware-serde': 4.0.8
      '@smithy/node-config-provider': 4.1.3
      '@smithy/shared-ini-file-loader': 4.0.4
      '@smithy/types': 4.3.1
      '@smithy/url-parser': 4.0.4
      '@smithy/util-middleware': 4.0.4
      tslib: 2.8.1

  '@smithy/middleware-retry@4.1.15':
>>>>>>> 4ce30dea
    dependencies:
      '@smithy/node-config-provider': 4.1.3
      '@smithy/protocol-http': 5.1.2
      '@smithy/service-error-classification': 4.0.6
      '@smithy/smithy-client': 4.4.9
      '@smithy/types': 4.3.1
      '@smithy/util-middleware': 4.0.4
      '@smithy/util-retry': 4.0.6
      tslib: 2.8.1
      uuid: 9.0.1

  '@smithy/middleware-serde@4.0.8':
    dependencies:
      '@smithy/protocol-http': 5.1.2
      '@smithy/types': 4.3.1
      tslib: 2.8.1

  '@smithy/middleware-stack@4.0.4':
    dependencies:
      '@smithy/types': 4.3.1
      tslib: 2.8.1

  '@smithy/node-config-provider@4.1.3':
    dependencies:
      '@smithy/property-provider': 4.0.4
      '@smithy/shared-ini-file-loader': 4.0.4
      '@smithy/types': 4.3.1
      tslib: 2.8.1

  '@smithy/node-http-handler@4.1.0':
    dependencies:
      '@smithy/abort-controller': 4.0.4
      '@smithy/protocol-http': 5.1.2
      '@smithy/querystring-builder': 4.0.4
      '@smithy/types': 4.3.1
      tslib: 2.8.1

  '@smithy/property-provider@4.0.4':
    dependencies:
      '@smithy/types': 4.3.1
      tslib: 2.8.1

  '@smithy/protocol-http@5.1.2':
    dependencies:
      '@smithy/types': 4.3.1
      tslib: 2.8.1

  '@smithy/querystring-builder@4.0.4':
    dependencies:
      '@smithy/types': 4.3.1
      '@smithy/util-uri-escape': 4.0.0
      tslib: 2.8.1

  '@smithy/querystring-parser@4.0.4':
    dependencies:
      '@smithy/types': 4.3.1
      tslib: 2.8.1

  '@smithy/service-error-classification@4.0.6':
    dependencies:
      '@smithy/types': 4.3.1

  '@smithy/shared-ini-file-loader@4.0.4':
    dependencies:
      '@smithy/types': 4.3.1
      tslib: 2.8.1

  '@smithy/signature-v4@5.1.2':
    dependencies:
      '@smithy/is-array-buffer': 4.0.0
      '@smithy/protocol-http': 5.1.2
      '@smithy/types': 4.3.1
      '@smithy/util-hex-encoding': 4.0.0
      '@smithy/util-middleware': 4.0.4
      '@smithy/util-uri-escape': 4.0.0
      '@smithy/util-utf8': 4.0.0
      tslib: 2.8.1

  '@smithy/smithy-client@4.4.9':
    dependencies:
      '@smithy/core': 3.7.2
      '@smithy/middleware-endpoint': 4.1.17
      '@smithy/middleware-stack': 4.0.4
      '@smithy/protocol-http': 5.1.2
      '@smithy/types': 4.3.1
      '@smithy/util-stream': 4.2.3
      tslib: 2.8.1

  '@smithy/smithy-client@4.4.9':
    dependencies:
      '@smithy/core': 3.7.2
      '@smithy/middleware-endpoint': 4.1.17
      '@smithy/middleware-stack': 4.0.4
      '@smithy/protocol-http': 5.1.2
      '@smithy/types': 4.3.1
      '@smithy/util-stream': 4.2.3
      tslib: 2.8.1

  '@smithy/types@4.3.1':
    dependencies:
      tslib: 2.8.1

  '@smithy/url-parser@4.0.4':
    dependencies:
      '@smithy/querystring-parser': 4.0.4
      '@smithy/types': 4.3.1
      tslib: 2.8.1

  '@smithy/util-base64@4.0.0':
    dependencies:
      '@smithy/util-buffer-from': 4.0.0
      '@smithy/util-utf8': 4.0.0
      tslib: 2.8.1

  '@smithy/util-body-length-browser@4.0.0':
    dependencies:
      tslib: 2.8.1

  '@smithy/util-body-length-node@4.0.0':
    dependencies:
      tslib: 2.8.1

  '@smithy/util-buffer-from@2.2.0':
    dependencies:
      '@smithy/is-array-buffer': 2.2.0
      tslib: 2.8.1

  '@smithy/util-buffer-from@4.0.0':
    dependencies:
      '@smithy/is-array-buffer': 4.0.0
      tslib: 2.8.1

  '@smithy/util-config-provider@4.0.0':
    dependencies:
      tslib: 2.8.1

  '@smithy/util-defaults-mode-browser@4.0.25':
    dependencies:
      '@smithy/property-provider': 4.0.4
      '@smithy/smithy-client': 4.4.9
      '@smithy/types': 4.3.1
      bowser: 2.11.0
      tslib: 2.8.1

  '@smithy/util-defaults-mode-node@4.0.25':
    dependencies:
      '@smithy/config-resolver': 4.1.4
      '@smithy/credential-provider-imds': 4.0.6
      '@smithy/node-config-provider': 4.1.3
      '@smithy/property-provider': 4.0.4
      '@smithy/smithy-client': 4.4.9
      '@smithy/types': 4.3.1
      tslib: 2.8.1

  '@smithy/util-endpoints@3.0.6':
    dependencies:
      '@smithy/node-config-provider': 4.1.3
      '@smithy/types': 4.3.1
      tslib: 2.8.1

  '@smithy/util-hex-encoding@4.0.0':
    dependencies:
      tslib: 2.8.1

  '@smithy/util-middleware@4.0.4':
    dependencies:
      '@smithy/types': 4.3.1
      tslib: 2.8.1

  '@smithy/util-retry@4.0.6':
    dependencies:
      '@smithy/service-error-classification': 4.0.6
      '@smithy/types': 4.3.1
      tslib: 2.8.1

  '@smithy/util-stream@4.2.3':
    dependencies:
      '@smithy/fetch-http-handler': 5.1.0
      '@smithy/node-http-handler': 4.1.0
      '@smithy/types': 4.3.1
      '@smithy/util-base64': 4.0.0
      '@smithy/util-buffer-from': 4.0.0
      '@smithy/util-hex-encoding': 4.0.0
      '@smithy/util-utf8': 4.0.0
      tslib: 2.8.1

  '@smithy/util-uri-escape@4.0.0':
    dependencies:
      tslib: 2.8.1

  '@smithy/util-utf8@2.3.0':
    dependencies:
      '@smithy/util-buffer-from': 2.2.0
      tslib: 2.8.1

  '@smithy/util-utf8@4.0.0':
    dependencies:
      '@smithy/util-buffer-from': 4.0.0
      tslib: 2.8.1

  '@smithy/util-waiter@4.0.6':
    dependencies:
      '@smithy/abort-controller': 4.0.4
      '@smithy/types': 4.3.1
      tslib: 2.8.1

  '@swc/cli@0.6.0(@swc/core@1.12.11)(chokidar@4.0.3)':
    dependencies:
      '@swc/core': 1.12.11
      '@swc/counter': 0.1.3
      '@xhmikosr/bin-wrapper': 13.0.5
      commander: 8.3.0
      fast-glob: 3.3.3
      minimatch: 9.0.5
      piscina: 4.9.2
      semver: 7.7.2
      slash: 3.0.0
      source-map: 0.7.4
    optionalDependencies:
      chokidar: 4.0.3

  '@swc/core-darwin-arm64@1.12.11':
    optional: true

  '@swc/core-darwin-x64@1.12.11':
    optional: true

  '@swc/core-linux-arm-gnueabihf@1.12.11':
    optional: true

  '@swc/core-linux-arm64-gnu@1.12.11':
    optional: true

  '@swc/core-linux-arm64-musl@1.12.11':
    optional: true

  '@swc/core-linux-x64-gnu@1.12.11':
    optional: true

  '@swc/core-linux-x64-musl@1.12.11':
    optional: true

  '@swc/core-win32-arm64-msvc@1.12.11':
    optional: true

  '@swc/core-win32-ia32-msvc@1.12.11':
    optional: true

  '@swc/core-win32-x64-msvc@1.12.11':
    optional: true

  '@swc/core@1.12.11':
    dependencies:
      '@swc/counter': 0.1.3
      '@swc/types': 0.1.23
    optionalDependencies:
      '@swc/core-darwin-arm64': 1.12.11
      '@swc/core-darwin-x64': 1.12.11
      '@swc/core-linux-arm-gnueabihf': 1.12.11
      '@swc/core-linux-arm64-gnu': 1.12.11
      '@swc/core-linux-arm64-musl': 1.12.11
      '@swc/core-linux-x64-gnu': 1.12.11
      '@swc/core-linux-x64-musl': 1.12.11
      '@swc/core-win32-arm64-msvc': 1.12.11
      '@swc/core-win32-ia32-msvc': 1.12.11
      '@swc/core-win32-x64-msvc': 1.12.11

  '@swc/counter@0.1.3': {}

  '@swc/types@0.1.23':
    dependencies:
      '@swc/counter': 0.1.3

  '@szmarczak/http-timer@5.0.1':
    dependencies:
      defer-to-connect: 2.0.1

  '@tokenizer/inflate@0.2.7':
    dependencies:
      debug: 4.4.1
      fflate: 0.8.2
      token-types: 6.0.3
    transitivePeerDependencies:
      - supports-color

  '@tokenizer/token@0.3.0': {}

  '@tsconfig/node10@1.0.11': {}

  '@tsconfig/node12@1.0.11': {}

  '@tsconfig/node14@1.0.3': {}

  '@tsconfig/node16@1.0.4': {}

  '@types/body-parser@1.19.6':
    dependencies:
      '@types/connect': 3.4.38
      '@types/node': 22.16.2

  '@types/connect@3.4.38':
    dependencies:
      '@types/node': 22.16.2

  '@types/eslint-scope@3.7.7':
    dependencies:
      '@types/eslint': 9.6.1
      '@types/estree': 1.0.8

  '@types/eslint@9.6.1':
    dependencies:
      '@types/estree': 1.0.8
      '@types/json-schema': 7.0.15

  '@types/estree@1.0.8': {}

  '@types/express-serve-static-core@5.0.7':
    dependencies:
      '@types/node': 22.16.2
      '@types/qs': 6.14.0
      '@types/range-parser': 1.2.7
      '@types/send': 0.17.5

  '@types/express@5.0.3':
    dependencies:
      '@types/body-parser': 1.19.6
      '@types/express-serve-static-core': 5.0.7
      '@types/serve-static': 1.15.8

  '@types/http-cache-semantics@4.0.4': {}

  '@types/http-errors@2.0.5': {}

  '@types/istanbul-lib-coverage@2.0.6': {}

  '@types/istanbul-lib-report@3.0.3':
    dependencies:
      '@types/istanbul-lib-coverage': 2.0.6

  '@types/istanbul-reports@3.0.4':
    dependencies:
      '@types/istanbul-lib-report': 3.0.3

  '@types/jest@30.0.0':
    dependencies:
      expect: 30.0.4
      pretty-format: 30.0.2

  '@types/json-schema@7.0.15': {}

  '@types/jsonwebtoken@9.0.10':
    dependencies:
      '@types/ms': 2.1.0
      '@types/node': 22.16.2

  '@types/jsonwebtoken@9.0.7':
    dependencies:
      '@types/node': 22.16.2

  '@types/mime@1.3.5': {}

  '@types/ms@2.1.0': {}

  '@types/node-fetch@2.6.12':
    dependencies:
      '@types/node': 22.16.2
      form-data: 4.0.3

  '@types/node@18.19.118':
    dependencies:
      undici-types: 5.26.5

  '@types/node@22.16.2':
    dependencies:
      undici-types: 6.21.0

  '@types/passport-jwt@4.0.1':
    dependencies:
      '@types/jsonwebtoken': 9.0.10
      '@types/passport-strategy': 0.2.38

  '@types/passport-strategy@0.2.38':
    dependencies:
      '@types/express': 5.0.3
      '@types/passport': 1.0.17

  '@types/passport@1.0.17':
    dependencies:
      '@types/express': 5.0.3

  '@types/qs@6.14.0': {}

  '@types/range-parser@1.2.7': {}

  '@types/send@0.17.5':
    dependencies:
      '@types/mime': 1.3.5
      '@types/node': 22.16.2

  '@types/serve-static@1.15.8':
    dependencies:
      '@types/http-errors': 2.0.5
      '@types/node': 22.16.2
      '@types/send': 0.17.5

  '@types/stack-utils@2.0.3': {}

  '@types/uuid@9.0.8': {}

  '@types/validator@13.15.2': {}

  '@types/ws@8.18.1':
    dependencies:
      '@types/node': 22.16.2

  '@types/yargs-parser@21.0.3': {}

  '@types/yargs@17.0.33':
    dependencies:
      '@types/yargs-parser': 21.0.3

  '@typescript-eslint/eslint-plugin@8.36.0(@typescript-eslint/parser@8.36.0(eslint@9.30.1(jiti@2.4.2))(typescript@5.8.3))(eslint@9.30.1(jiti@2.4.2))(typescript@5.8.3)':
    dependencies:
      '@eslint-community/regexpp': 4.12.1
      '@typescript-eslint/parser': 8.36.0(eslint@9.30.1(jiti@2.4.2))(typescript@5.8.3)
      '@typescript-eslint/scope-manager': 8.36.0
      '@typescript-eslint/type-utils': 8.36.0(eslint@9.30.1(jiti@2.4.2))(typescript@5.8.3)
      '@typescript-eslint/utils': 8.36.0(eslint@9.30.1(jiti@2.4.2))(typescript@5.8.3)
      '@typescript-eslint/visitor-keys': 8.36.0
      eslint: 9.30.1(jiti@2.4.2)
      graphemer: 1.4.0
      ignore: 7.0.5
      natural-compare: 1.4.0
      ts-api-utils: 2.1.0(typescript@5.8.3)
      typescript: 5.8.3
    transitivePeerDependencies:
      - supports-color

  '@typescript-eslint/parser@8.36.0(eslint@9.30.1(jiti@2.4.2))(typescript@5.8.3)':
    dependencies:
      '@typescript-eslint/scope-manager': 8.36.0
      '@typescript-eslint/types': 8.36.0
      '@typescript-eslint/typescript-estree': 8.36.0(typescript@5.8.3)
      '@typescript-eslint/visitor-keys': 8.36.0
      debug: 4.4.1
      eslint: 9.30.1(jiti@2.4.2)
      typescript: 5.8.3
    transitivePeerDependencies:
      - supports-color

  '@typescript-eslint/project-service@8.36.0(typescript@5.8.3)':
    dependencies:
      '@typescript-eslint/tsconfig-utils': 8.36.0(typescript@5.8.3)
      '@typescript-eslint/types': 8.36.0
      debug: 4.4.1
      typescript: 5.8.3
    transitivePeerDependencies:
      - supports-color

  '@typescript-eslint/scope-manager@8.36.0':
    dependencies:
      '@typescript-eslint/types': 8.36.0
      '@typescript-eslint/visitor-keys': 8.36.0

  '@typescript-eslint/tsconfig-utils@8.36.0(typescript@5.8.3)':
    dependencies:
      typescript: 5.8.3

  '@typescript-eslint/type-utils@8.36.0(eslint@9.30.1(jiti@2.4.2))(typescript@5.8.3)':
    dependencies:
      '@typescript-eslint/typescript-estree': 8.36.0(typescript@5.8.3)
      '@typescript-eslint/utils': 8.36.0(eslint@9.30.1(jiti@2.4.2))(typescript@5.8.3)
      debug: 4.4.1
      eslint: 9.30.1(jiti@2.4.2)
      ts-api-utils: 2.1.0(typescript@5.8.3)
      typescript: 5.8.3
    transitivePeerDependencies:
      - supports-color

  '@typescript-eslint/types@8.36.0': {}

  '@typescript-eslint/typescript-estree@8.36.0(typescript@5.8.3)':
    dependencies:
      '@typescript-eslint/project-service': 8.36.0(typescript@5.8.3)
      '@typescript-eslint/tsconfig-utils': 8.36.0(typescript@5.8.3)
      '@typescript-eslint/types': 8.36.0
      '@typescript-eslint/visitor-keys': 8.36.0
      debug: 4.4.1
      fast-glob: 3.3.3
      is-glob: 4.0.3
      minimatch: 9.0.5
      semver: 7.7.2
      ts-api-utils: 2.1.0(typescript@5.8.3)
      typescript: 5.8.3
    transitivePeerDependencies:
      - supports-color

  '@typescript-eslint/utils@8.36.0(eslint@9.30.1(jiti@2.4.2))(typescript@5.8.3)':
    dependencies:
      '@eslint-community/eslint-utils': 4.7.0(eslint@9.30.1(jiti@2.4.2))
      '@typescript-eslint/scope-manager': 8.36.0
      '@typescript-eslint/types': 8.36.0
      '@typescript-eslint/typescript-estree': 8.36.0(typescript@5.8.3)
      eslint: 9.30.1(jiti@2.4.2)
      typescript: 5.8.3
    transitivePeerDependencies:
      - supports-color

  '@typescript-eslint/visitor-keys@8.36.0':
    dependencies:
      '@typescript-eslint/types': 8.36.0
      eslint-visitor-keys: 4.2.1

  '@webassemblyjs/ast@1.14.1':
    dependencies:
      '@webassemblyjs/helper-numbers': 1.13.2
      '@webassemblyjs/helper-wasm-bytecode': 1.13.2

  '@webassemblyjs/floating-point-hex-parser@1.13.2': {}

  '@webassemblyjs/helper-api-error@1.13.2': {}

  '@webassemblyjs/helper-buffer@1.14.1': {}

  '@webassemblyjs/helper-numbers@1.13.2':
    dependencies:
      '@webassemblyjs/floating-point-hex-parser': 1.13.2
      '@webassemblyjs/helper-api-error': 1.13.2
      '@xtuc/long': 4.2.2

  '@webassemblyjs/helper-wasm-bytecode@1.13.2': {}

  '@webassemblyjs/helper-wasm-section@1.14.1':
    dependencies:
      '@webassemblyjs/ast': 1.14.1
      '@webassemblyjs/helper-buffer': 1.14.1
      '@webassemblyjs/helper-wasm-bytecode': 1.13.2
      '@webassemblyjs/wasm-gen': 1.14.1

  '@webassemblyjs/ieee754@1.13.2':
    dependencies:
      '@xtuc/ieee754': 1.2.0

  '@webassemblyjs/leb128@1.13.2':
    dependencies:
      '@xtuc/long': 4.2.2

  '@webassemblyjs/utf8@1.13.2': {}

  '@webassemblyjs/wasm-edit@1.14.1':
    dependencies:
      '@webassemblyjs/ast': 1.14.1
      '@webassemblyjs/helper-buffer': 1.14.1
      '@webassemblyjs/helper-wasm-bytecode': 1.13.2
      '@webassemblyjs/helper-wasm-section': 1.14.1
      '@webassemblyjs/wasm-gen': 1.14.1
      '@webassemblyjs/wasm-opt': 1.14.1
      '@webassemblyjs/wasm-parser': 1.14.1
      '@webassemblyjs/wast-printer': 1.14.1

  '@webassemblyjs/wasm-gen@1.14.1':
    dependencies:
      '@webassemblyjs/ast': 1.14.1
      '@webassemblyjs/helper-wasm-bytecode': 1.13.2
      '@webassemblyjs/ieee754': 1.13.2
      '@webassemblyjs/leb128': 1.13.2
      '@webassemblyjs/utf8': 1.13.2

  '@webassemblyjs/wasm-opt@1.14.1':
    dependencies:
      '@webassemblyjs/ast': 1.14.1
      '@webassemblyjs/helper-buffer': 1.14.1
      '@webassemblyjs/wasm-gen': 1.14.1
      '@webassemblyjs/wasm-parser': 1.14.1

  '@webassemblyjs/wasm-parser@1.14.1':
    dependencies:
      '@webassemblyjs/ast': 1.14.1
      '@webassemblyjs/helper-api-error': 1.13.2
      '@webassemblyjs/helper-wasm-bytecode': 1.13.2
      '@webassemblyjs/ieee754': 1.13.2
      '@webassemblyjs/leb128': 1.13.2
      '@webassemblyjs/utf8': 1.13.2

  '@webassemblyjs/wast-printer@1.14.1':
    dependencies:
      '@webassemblyjs/ast': 1.14.1
      '@xtuc/long': 4.2.2

  '@xhmikosr/archive-type@7.0.0':
    dependencies:
      file-type: 19.6.0

  '@xhmikosr/bin-check@7.0.3':
    dependencies:
      execa: 5.1.1
      isexe: 2.0.0

  '@xhmikosr/bin-wrapper@13.0.5':
    dependencies:
      '@xhmikosr/bin-check': 7.0.3
      '@xhmikosr/downloader': 15.0.1
      '@xhmikosr/os-filter-obj': 3.0.0
      bin-version-check: 5.1.0

  '@xhmikosr/decompress-tar@8.0.1':
    dependencies:
      file-type: 19.6.0
      is-stream: 2.0.1
      tar-stream: 3.1.7

  '@xhmikosr/decompress-tarbz2@8.0.2':
    dependencies:
      '@xhmikosr/decompress-tar': 8.0.1
      file-type: 19.6.0
      is-stream: 2.0.1
      seek-bzip: 2.0.0
      unbzip2-stream: 1.4.3

  '@xhmikosr/decompress-targz@8.0.1':
    dependencies:
      '@xhmikosr/decompress-tar': 8.0.1
      file-type: 19.6.0
      is-stream: 2.0.1

  '@xhmikosr/decompress-unzip@7.0.0':
    dependencies:
      file-type: 19.6.0
      get-stream: 6.0.1
      yauzl: 3.2.0

  '@xhmikosr/decompress@10.0.1':
    dependencies:
      '@xhmikosr/decompress-tar': 8.0.1
      '@xhmikosr/decompress-tarbz2': 8.0.2
      '@xhmikosr/decompress-targz': 8.0.1
      '@xhmikosr/decompress-unzip': 7.0.0
      graceful-fs: 4.2.11
      make-dir: 4.0.0
      strip-dirs: 3.0.0

  '@xhmikosr/downloader@15.0.1':
    dependencies:
      '@xhmikosr/archive-type': 7.0.0
      '@xhmikosr/decompress': 10.0.1
      content-disposition: 0.5.4
      defaults: 3.0.0
      ext-name: 5.0.0
      file-type: 19.6.0
      filenamify: 6.0.0
      get-stream: 6.0.1
      got: 13.0.0

  '@xhmikosr/os-filter-obj@3.0.0':
    dependencies:
      arch: 3.0.0

  '@xtuc/ieee754@1.2.0': {}

  '@xtuc/long@4.2.2': {}

  abort-controller@3.0.0:
    dependencies:
      event-target-shim: 5.0.1

  accepts@2.0.0:
    dependencies:
      mime-types: 3.0.1
      negotiator: 1.0.0

  acorn-jsx@5.3.2(acorn@8.15.0):
    dependencies:
      acorn: 8.15.0

  acorn-walk@8.3.4:
    dependencies:
      acorn: 8.15.0

  acorn@8.15.0: {}

  agent-base@7.1.4: {}

  agentkeepalive@4.6.0:
    dependencies:
      humanize-ms: 1.2.1

  ajv-formats@2.1.1(ajv@8.17.1):
    optionalDependencies:
      ajv: 8.17.1

  ajv-formats@3.0.1(ajv@8.17.1):
    optionalDependencies:
      ajv: 8.17.1

  ajv-keywords@3.5.2(ajv@6.12.6):
    dependencies:
      ajv: 6.12.6

  ajv-keywords@5.1.0(ajv@8.17.1):
    dependencies:
      ajv: 8.17.1
      fast-deep-equal: 3.1.3

  ajv@6.12.6:
    dependencies:
      fast-deep-equal: 3.1.3
      fast-json-stable-stringify: 2.1.0
      json-schema-traverse: 0.4.1
      uri-js: 4.4.1

  ajv@8.17.1:
    dependencies:
      fast-deep-equal: 3.1.3
      fast-uri: 3.0.6
      json-schema-traverse: 1.0.0
      require-from-string: 2.0.2

  ansi-colors@4.1.3: {}

  ansi-escapes@4.3.2:
    dependencies:
      type-fest: 0.21.3

  ansi-regex@5.0.1: {}

  ansi-regex@6.1.0: {}

  ansi-styles@4.3.0:
    dependencies:
      color-convert: 2.0.1

  ansi-styles@5.2.0: {}

  ansi-styles@6.2.1: {}

  ansis@3.17.0: {}

  append-field@1.0.0: {}

  arch@3.0.0: {}

  arg@4.1.3: {}

  argparse@2.0.1: {}

  array-timsort@1.0.3: {}

  asynckit@0.4.0: {}

  axios@1.10.0:
    dependencies:
      follow-redirects: 1.15.9
      form-data: 4.0.3
      proxy-from-env: 1.1.0
    transitivePeerDependencies:
      - debug

  b4a@1.6.7: {}

  balanced-match@1.0.2: {}

  bare-events@2.5.4:
    optional: true

  base64-js@1.5.1: {}

  base64url@3.0.1: {}

  bignumber.js@9.3.0: {}

  bin-version-check@5.1.0:
    dependencies:
      bin-version: 6.0.0
      semver: 7.7.2
      semver-truncate: 3.0.0

  bin-version@6.0.0:
    dependencies:
      execa: 5.1.1
      find-versions: 5.1.0

  bl@4.1.0:
    dependencies:
      buffer: 5.7.1
      inherits: 2.0.4
      readable-stream: 3.6.2

  body-parser@2.2.0:
    dependencies:
      bytes: 3.1.2
      content-type: 1.0.5
      debug: 4.4.1
      http-errors: 2.0.0
      iconv-lite: 0.6.3
      on-finished: 2.4.1
      qs: 6.14.0
      raw-body: 3.0.0
      type-is: 2.0.1
    transitivePeerDependencies:
      - supports-color

  bowser@2.11.0: {}

  brace-expansion@1.1.12:
    dependencies:
      balanced-match: 1.0.2
      concat-map: 0.0.1

  brace-expansion@2.0.2:
    dependencies:
      balanced-match: 1.0.2

  braces@3.0.3:
    dependencies:
      fill-range: 7.1.1

  browserslist@4.25.1:
    dependencies:
      caniuse-lite: 1.0.30001727
      electron-to-chromium: 1.5.180
      node-releases: 2.0.19
      update-browserslist-db: 1.1.3(browserslist@4.25.1)

  buffer-crc32@0.2.13: {}

  buffer-equal-constant-time@1.0.1: {}

  buffer-from@1.1.2: {}

  buffer@5.6.0:
    dependencies:
      base64-js: 1.5.1
      ieee754: 1.2.1

  buffer@5.7.1:
    dependencies:
      base64-js: 1.5.1
      ieee754: 1.2.1

  busboy@0.2.14:
    dependencies:
      dicer: 0.2.5
      readable-stream: 1.1.14

  busboy@1.6.0:
    dependencies:
      streamsearch: 1.1.0

  bytes@3.1.2: {}

  cacheable-lookup@7.0.0: {}

  cacheable-request@10.2.14:
    dependencies:
      '@types/http-cache-semantics': 4.0.4
      get-stream: 6.0.1
      http-cache-semantics: 4.2.0
      keyv: 4.5.4
      mimic-response: 4.0.0
      normalize-url: 8.0.2
      responselike: 3.0.0

  call-bind-apply-helpers@1.0.2:
    dependencies:
      es-errors: 1.3.0
      function-bind: 1.1.2

  call-bound@1.0.4:
    dependencies:
      call-bind-apply-helpers: 1.0.2
      get-intrinsic: 1.3.0

  callsites@3.1.0: {}

  caniuse-lite@1.0.30001727: {}

  chalk@4.1.2:
    dependencies:
      ansi-styles: 4.3.0
      supports-color: 7.2.0

  chardet@0.7.0: {}

  chokidar@4.0.3:
    dependencies:
      readdirp: 4.1.2

  chrome-trace-event@1.0.4: {}

  ci-info@4.3.0: {}

  class-transformer@0.5.1: {}

  class-validator@0.14.2:
    dependencies:
      '@types/validator': 13.15.2
      libphonenumber-js: 1.12.9
      validator: 13.15.15

  cli-cursor@3.1.0:
    dependencies:
      restore-cursor: 3.1.0

  cli-spinners@2.9.2: {}

  cli-table3@0.6.5:
    dependencies:
      string-width: 4.2.3
    optionalDependencies:
      '@colors/colors': 1.5.0

  cli-width@4.1.0: {}

  clone@1.0.4: {}

  color-convert@2.0.1:
    dependencies:
      color-name: 1.1.4

  color-name@1.1.4: {}

  combined-stream@1.0.8:
    dependencies:
      delayed-stream: 1.0.0

  command-exists@1.2.9: {}

  commander@2.20.3: {}

  commander@4.1.1: {}

  commander@6.2.1: {}

  commander@8.3.0: {}

  comment-json@4.2.5:
    dependencies:
      array-timsort: 1.0.3
      core-util-is: 1.0.3
      esprima: 4.0.1
      has-own-prop: 2.0.0
      repeat-string: 1.6.1

  concat-map@0.0.1: {}

  concat-stream@1.6.2:
    dependencies:
      buffer-from: 1.1.2
      inherits: 2.0.4
      readable-stream: 2.3.8
      typedarray: 0.0.6

  concat-stream@2.0.0:
    dependencies:
      buffer-from: 1.1.2
      inherits: 2.0.4
      readable-stream: 3.6.2
      typedarray: 0.0.6

  consola@3.4.2: {}

  content-disposition@0.5.4:
    dependencies:
      safe-buffer: 5.2.1

  content-disposition@1.0.0:
    dependencies:
      safe-buffer: 5.2.1

  content-type@1.0.5: {}

  cookie-parser@1.4.7:
    dependencies:
      cookie: 0.7.2
      cookie-signature: 1.0.6

  cookie-signature@1.0.6: {}

  cookie-signature@1.0.7: {}

  cookie-signature@1.2.2: {}

  cookie@0.7.2: {}

  core-util-is@1.0.3: {}

  cors@2.8.5:
    dependencies:
      object-assign: 4.1.1
      vary: 1.1.2

  cosmiconfig@8.3.6(typescript@5.8.3):
    dependencies:
      import-fresh: 3.3.1
      js-yaml: 4.1.0
      parse-json: 5.2.0
      path-type: 4.0.0
    optionalDependencies:
      typescript: 5.8.3

  create-require@1.1.1: {}

  cross-spawn@7.0.6:
    dependencies:
      path-key: 3.1.1
      shebang-command: 2.0.0
      which: 2.0.2

  debug@2.6.9:
    dependencies:
      ms: 2.0.0

  debug@4.4.1:
    dependencies:
      ms: 2.1.3

  decompress-response@6.0.0:
    dependencies:
      mimic-response: 3.1.0

  deep-is@0.1.4: {}

  deepmerge@4.3.1: {}

  defaults@1.0.4:
    dependencies:
      clone: 1.0.4

  defaults@3.0.0: {}

  defer-to-connect@2.0.1: {}

  delayed-stream@1.0.0: {}

  depd@2.0.0: {}

  dicer@0.2.5:
    dependencies:
      readable-stream: 1.1.14
      streamsearch: 0.1.2

  diff@4.0.2: {}

  dotenv-expand@12.0.1:
    dependencies:
      dotenv: 16.4.7

  dotenv@16.4.7: {}

  dotenv@17.1.0: {}

  dunder-proto@1.0.1:
    dependencies:
      call-bind-apply-helpers: 1.0.2
      es-errors: 1.3.0
      gopd: 1.2.0

  eastasianwidth@0.2.0: {}

  ecdsa-sig-formatter@1.0.11:
    dependencies:
      safe-buffer: 5.2.1

  ee-first@1.1.1: {}

  electron-to-chromium@1.5.180: {}

  emoji-regex@8.0.0: {}

  emoji-regex@9.2.2: {}

  encodeurl@2.0.0: {}

  enhanced-resolve@5.18.2:
    dependencies:
      graceful-fs: 4.2.11
      tapable: 2.2.2

  error-ex@1.3.2:
    dependencies:
      is-arrayish: 0.2.1

  es-define-property@1.0.1: {}

  es-errors@1.3.0: {}

  es-module-lexer@1.7.0: {}

  es-object-atoms@1.1.1:
    dependencies:
      es-errors: 1.3.0

  es-set-tostringtag@2.1.0:
    dependencies:
      es-errors: 1.3.0
      get-intrinsic: 1.3.0
      has-tostringtag: 1.0.2
      hasown: 2.0.2

  escalade@3.2.0: {}

  escape-html@1.0.3: {}

  escape-string-regexp@2.0.0: {}

  escape-string-regexp@4.0.0: {}

  eslint-config-prettier@10.1.5(eslint@9.30.1(jiti@2.4.2)):
    dependencies:
      eslint: 9.30.1(jiti@2.4.2)

  eslint-plugin-prettier@5.5.1(@types/eslint@9.6.1)(eslint-config-prettier@10.1.5(eslint@9.30.1(jiti@2.4.2)))(eslint@9.30.1(jiti@2.4.2))(prettier@3.6.2):
    dependencies:
      eslint: 9.30.1(jiti@2.4.2)
      prettier: 3.6.2
      prettier-linter-helpers: 1.0.0
      synckit: 0.11.8
    optionalDependencies:
      '@types/eslint': 9.6.1
      eslint-config-prettier: 10.1.5(eslint@9.30.1(jiti@2.4.2))

  eslint-scope@5.1.1:
    dependencies:
      esrecurse: 4.3.0
      estraverse: 4.3.0

  eslint-scope@8.4.0:
    dependencies:
      esrecurse: 4.3.0
      estraverse: 5.3.0

  eslint-visitor-keys@3.4.3: {}

  eslint-visitor-keys@4.2.1: {}

  eslint@9.30.1(jiti@2.4.2):
    dependencies:
      '@eslint-community/eslint-utils': 4.7.0(eslint@9.30.1(jiti@2.4.2))
      '@eslint-community/regexpp': 4.12.1
      '@eslint/config-array': 0.21.0
      '@eslint/config-helpers': 0.3.0
      '@eslint/core': 0.14.0
      '@eslint/eslintrc': 3.3.1
      '@eslint/js': 9.30.1
      '@eslint/plugin-kit': 0.3.3
      '@humanfs/node': 0.16.6
      '@humanwhocodes/module-importer': 1.0.1
      '@humanwhocodes/retry': 0.4.3
      '@types/estree': 1.0.8
      '@types/json-schema': 7.0.15
      ajv: 6.12.6
      chalk: 4.1.2
      cross-spawn: 7.0.6
      debug: 4.4.1
      escape-string-regexp: 4.0.0
      eslint-scope: 8.4.0
      eslint-visitor-keys: 4.2.1
      espree: 10.4.0
      esquery: 1.6.0
      esutils: 2.0.3
      fast-deep-equal: 3.1.3
      file-entry-cache: 8.0.0
      find-up: 5.0.0
      glob-parent: 6.0.2
      ignore: 5.3.2
      imurmurhash: 0.1.4
      is-glob: 4.0.3
      json-stable-stringify-without-jsonify: 1.0.1
      lodash.merge: 4.6.2
      minimatch: 3.1.2
      natural-compare: 1.4.0
      optionator: 0.9.4
    optionalDependencies:
      jiti: 2.4.2
    transitivePeerDependencies:
      - supports-color

  espree@10.4.0:
    dependencies:
      acorn: 8.15.0
      acorn-jsx: 5.3.2(acorn@8.15.0)
      eslint-visitor-keys: 4.2.1

  esprima@4.0.1: {}

  esquery@1.6.0:
    dependencies:
      estraverse: 5.3.0

  esrecurse@4.3.0:
    dependencies:
      estraverse: 5.3.0

  estraverse@4.3.0: {}

  estraverse@5.3.0: {}

  esutils@2.0.3: {}

  etag@1.8.1: {}

  event-target-shim@5.0.1: {}

  events@3.3.0: {}

  eventsource-parser@1.1.2: {}

  eventsource-parser@3.0.3:
    optional: true

  eventsource@3.0.7:
    dependencies:
      eventsource-parser: 3.0.3
    optional: true

  execa@5.1.1:
    dependencies:
      cross-spawn: 7.0.6
      get-stream: 6.0.1
      human-signals: 2.1.0
      is-stream: 2.0.1
      merge-stream: 2.0.0
      npm-run-path: 4.0.1
      onetime: 5.1.2
      signal-exit: 3.0.7
      strip-final-newline: 2.0.0

  expect@30.0.4:
    dependencies:
      '@jest/expect-utils': 30.0.4
      '@jest/get-type': 30.0.1
      jest-matcher-utils: 30.0.4
      jest-message-util: 30.0.2
      jest-mock: 30.0.2
      jest-util: 30.0.2

  express-rate-limit@7.5.1(express@5.1.0):
    dependencies:
      express: 5.1.0
    optional: true

  express-session@1.18.1:
    dependencies:
      cookie: 0.7.2
      cookie-signature: 1.0.7
      debug: 2.6.9
      depd: 2.0.0
      on-headers: 1.0.2
      parseurl: 1.3.3
      safe-buffer: 5.2.1
      uid-safe: 2.1.5
    transitivePeerDependencies:
      - supports-color

  express@5.1.0:
    dependencies:
      accepts: 2.0.0
      body-parser: 2.2.0
      content-disposition: 1.0.0
      content-type: 1.0.5
      cookie: 0.7.2
      cookie-signature: 1.2.2
      debug: 4.4.1
      encodeurl: 2.0.0
      escape-html: 1.0.3
      etag: 1.8.1
      finalhandler: 2.1.0
      fresh: 2.0.0
      http-errors: 2.0.0
      merge-descriptors: 2.0.0
      mime-types: 3.0.1
      on-finished: 2.4.1
      once: 1.4.0
      parseurl: 1.3.3
      proxy-addr: 2.0.7
      qs: 6.14.0
      range-parser: 1.2.1
      router: 2.2.0
      send: 1.2.0
      serve-static: 2.2.0
      statuses: 2.0.2
      type-is: 2.0.1
      vary: 1.1.2
    transitivePeerDependencies:
      - supports-color

  ext-list@2.2.2:
    dependencies:
      mime-db: 1.54.0

  ext-name@5.0.0:
    dependencies:
      ext-list: 2.2.2
      sort-keys-length: 1.0.1

  extend@3.0.2: {}

  external-editor@3.1.0:
    dependencies:
      chardet: 0.7.0
      iconv-lite: 0.4.24
      tmp: 0.0.33

  fast-deep-equal@3.1.3: {}

  fast-diff@1.3.0: {}

  fast-fifo@1.3.2: {}

  fast-glob@3.3.3:
    dependencies:
      '@nodelib/fs.stat': 2.0.5
      '@nodelib/fs.walk': 1.2.8
      glob-parent: 5.1.2
      merge2: 1.4.1
      micromatch: 4.0.8

  fast-json-stable-stringify@2.1.0: {}

  fast-levenshtein@2.0.6: {}

  fast-safe-stringify@2.1.1: {}

  fast-uri@3.0.6: {}

  fast-xml-parser@5.2.5:
    dependencies:
      strnum: 2.1.1

  fast-xml-parser@5.2.5:
    dependencies:
      strnum: 2.1.1

  fastq@1.19.1:
    dependencies:
      reusify: 1.1.0

  fflate@0.8.2: {}

  file-entry-cache@8.0.0:
    dependencies:
      flat-cache: 4.0.1

  file-type@19.6.0:
    dependencies:
      get-stream: 9.0.1
      strtok3: 9.1.1
      token-types: 6.0.3
      uint8array-extras: 1.4.0

  file-type@21.0.0:
    dependencies:
      '@tokenizer/inflate': 0.2.7
      strtok3: 10.3.1
      token-types: 6.0.3
      uint8array-extras: 1.4.0
    transitivePeerDependencies:
      - supports-color

  file-type@3.9.0: {}

  filename-reserved-regex@3.0.0: {}

  filenamify@6.0.0:
    dependencies:
      filename-reserved-regex: 3.0.0

  fill-range@7.1.1:
    dependencies:
      to-regex-range: 5.0.1

  finalhandler@2.1.0:
    dependencies:
      debug: 4.4.1
      encodeurl: 2.0.0
      escape-html: 1.0.3
      on-finished: 2.4.1
      parseurl: 1.3.3
      statuses: 2.0.2
    transitivePeerDependencies:
      - supports-color

  find-up@5.0.0:
    dependencies:
      locate-path: 6.0.0
      path-exists: 4.0.0

  find-versions@5.1.0:
    dependencies:
      semver-regex: 4.0.5

  flat-cache@4.0.1:
    dependencies:
      flatted: 3.3.3
      keyv: 4.5.4

  flatted@3.3.3: {}

  follow-redirects@1.15.9: {}

  foreground-child@3.3.1:
    dependencies:
      cross-spawn: 7.0.6
      signal-exit: 4.1.0

  fork-ts-checker-webpack-plugin@9.1.0(typescript@5.8.3)(webpack@5.99.6(@swc/core@1.12.11)):
    dependencies:
      '@babel/code-frame': 7.27.1
      chalk: 4.1.2
      chokidar: 4.0.3
      cosmiconfig: 8.3.6(typescript@5.8.3)
      deepmerge: 4.3.1
      fs-extra: 10.1.0
      memfs: 3.5.3
      minimatch: 3.1.2
      node-abort-controller: 3.1.1
      schema-utils: 3.3.0
      semver: 7.7.2
      tapable: 2.2.2
      typescript: 5.8.3
      webpack: 5.99.6(@swc/core@1.12.11)

  form-data-encoder@1.7.2: {}

  form-data-encoder@2.1.4: {}

  form-data@4.0.3:
    dependencies:
      asynckit: 0.4.0
      combined-stream: 1.0.8
      es-set-tostringtag: 2.1.0
      hasown: 2.0.2
      mime-types: 2.1.35

  formdata-node@4.4.1:
    dependencies:
      node-domexception: 1.0.0
      web-streams-polyfill: 4.0.0-beta.3

  forwarded@0.2.0: {}

  fresh@2.0.0: {}

  fs-extra@10.1.0:
    dependencies:
      graceful-fs: 4.2.11
      jsonfile: 6.1.0
      universalify: 2.0.1

  fs-monkey@1.0.6: {}

  function-bind@1.1.2: {}

  gaxios@6.7.1:
    dependencies:
      extend: 3.0.2
      https-proxy-agent: 7.0.6
      is-stream: 2.0.1
      node-fetch: 2.7.0
      uuid: 9.0.1
    transitivePeerDependencies:
      - encoding
      - supports-color

  gcp-metadata@6.1.1:
    dependencies:
      gaxios: 6.7.1
      google-logging-utils: 0.0.2
      json-bigint: 1.0.0
    transitivePeerDependencies:
      - encoding
      - supports-color

  get-intrinsic@1.3.0:
    dependencies:
      call-bind-apply-helpers: 1.0.2
      es-define-property: 1.0.1
      es-errors: 1.3.0
      es-object-atoms: 1.1.1
      function-bind: 1.1.2
      get-proto: 1.0.1
      gopd: 1.2.0
      has-symbols: 1.1.0
      hasown: 2.0.2
      math-intrinsics: 1.1.0

  get-proto@1.0.1:
    dependencies:
      dunder-proto: 1.0.1
      es-object-atoms: 1.1.1

  get-stream@6.0.1: {}

  get-stream@9.0.1:
    dependencies:
      '@sec-ant/readable-stream': 0.4.1
      is-stream: 4.0.1

  glob-parent@5.1.2:
    dependencies:
      is-glob: 4.0.3

  glob-parent@6.0.2:
    dependencies:
      is-glob: 4.0.3

  glob-to-regexp@0.4.1: {}

  glob@11.0.1:
    dependencies:
      foreground-child: 3.3.1
      jackspeak: 4.1.1
      minimatch: 10.0.3
      minipass: 7.1.2
      package-json-from-dist: 1.0.1
      path-scurry: 2.0.0

  globals@14.0.0: {}

  globals@15.15.0: {}

  google-auth-library@9.15.1:
    dependencies:
      base64-js: 1.5.1
      ecdsa-sig-formatter: 1.0.11
      gaxios: 6.7.1
      gcp-metadata: 6.1.1
      gtoken: 7.1.0
      jws: 4.0.0
    transitivePeerDependencies:
      - encoding
      - supports-color

  google-logging-utils@0.0.2: {}

  gopd@1.2.0: {}

  got@13.0.0:
    dependencies:
      '@sindresorhus/is': 5.6.0
      '@szmarczak/http-timer': 5.0.1
      cacheable-lookup: 7.0.0
      cacheable-request: 10.2.14
      decompress-response: 6.0.0
      form-data-encoder: 2.1.4
      get-stream: 6.0.1
      http2-wrapper: 2.2.1
      lowercase-keys: 3.0.0
      p-cancelable: 3.0.0
      responselike: 3.0.0

  graceful-fs@4.2.11: {}

  graphemer@1.4.0: {}

  gtoken@7.1.0:
    dependencies:
      gaxios: 6.7.1
      jws: 4.0.0
    transitivePeerDependencies:
      - encoding
      - supports-color

  has-flag@4.0.0: {}

  has-own-prop@2.0.0: {}

  has-symbols@1.1.0: {}

  has-tostringtag@1.0.2:
    dependencies:
      has-symbols: 1.1.0

  hasown@2.0.2:
    dependencies:
      function-bind: 1.1.2

  html-comment-regex@1.1.2: {}

  http-cache-semantics@4.2.0: {}

  http-errors@2.0.0:
    dependencies:
      depd: 2.0.0
      inherits: 2.0.4
      setprototypeof: 1.2.0
      statuses: 2.0.1
      toidentifier: 1.0.1

  http2-wrapper@2.2.1:
    dependencies:
      quick-lru: 5.1.1
      resolve-alpn: 1.2.1

  https-proxy-agent@7.0.6:
    dependencies:
      agent-base: 7.1.4
      debug: 4.4.1
    transitivePeerDependencies:
      - supports-color

  human-signals@2.1.0: {}

  humanize-ms@1.2.1:
    dependencies:
      ms: 2.1.3

  iconv-lite@0.4.24:
    dependencies:
      safer-buffer: 2.1.2

  iconv-lite@0.6.3:
    dependencies:
      safer-buffer: 2.1.2

  ieee754@1.2.1: {}

  ignore@5.3.2: {}

  ignore@7.0.5: {}

  import-fresh@3.3.1:
    dependencies:
      parent-module: 1.0.1
      resolve-from: 4.0.0

  imurmurhash@0.1.4: {}

  inherits@2.0.4: {}

  inspect-with-kind@1.0.5:
    dependencies:
      kind-of: 6.0.3

  ipaddr.js@1.9.1: {}

  is-arrayish@0.2.1: {}

  is-extglob@2.1.1: {}

  is-fullwidth-code-point@3.0.0: {}

  is-glob@4.0.3:
    dependencies:
      is-extglob: 2.1.1

  is-interactive@1.0.0: {}

  is-number@7.0.0: {}

  is-plain-obj@1.1.0: {}

  is-promise@4.0.0: {}

  is-stream@2.0.1: {}

  is-stream@4.0.1: {}

  is-unicode-supported@0.1.0: {}

  isarray@0.0.1: {}

  isarray@1.0.0: {}

  isexe@2.0.0: {}

  iterare@1.2.1: {}

  jackspeak@4.1.1:
    dependencies:
      '@isaacs/cliui': 8.0.2

  jest-diff@30.0.4:
    dependencies:
      '@jest/diff-sequences': 30.0.1
      '@jest/get-type': 30.0.1
      chalk: 4.1.2
      pretty-format: 30.0.2

  jest-matcher-utils@30.0.4:
    dependencies:
      '@jest/get-type': 30.0.1
      chalk: 4.1.2
      jest-diff: 30.0.4
      pretty-format: 30.0.2

  jest-message-util@30.0.2:
    dependencies:
      '@babel/code-frame': 7.27.1
      '@jest/types': 30.0.1
      '@types/stack-utils': 2.0.3
      chalk: 4.1.2
      graceful-fs: 4.2.11
      micromatch: 4.0.8
      pretty-format: 30.0.2
      slash: 3.0.0
      stack-utils: 2.0.6

  jest-mock@30.0.2:
    dependencies:
      '@jest/types': 30.0.1
      '@types/node': 22.16.2
      jest-util: 30.0.2

  jest-regex-util@30.0.1: {}

  jest-util@30.0.2:
    dependencies:
      '@jest/types': 30.0.1
      '@types/node': 22.16.2
      chalk: 4.1.2
      ci-info: 4.3.0
      graceful-fs: 4.2.11
      picomatch: 4.0.2

  jest-worker@27.5.1:
    dependencies:
      '@types/node': 22.16.2
      merge-stream: 2.0.0
      supports-color: 8.1.1

  jiti@2.4.2: {}

  js-tokens@4.0.0: {}

  js-yaml@4.1.0:
    dependencies:
      argparse: 2.0.1

  json-bigint@1.0.0:
    dependencies:
      bignumber.js: 9.3.0

  json-buffer@3.0.1: {}

  json-parse-even-better-errors@2.3.1: {}

  json-schema-traverse@0.4.1: {}

  json-schema-traverse@1.0.0: {}

  json-stable-stringify-without-jsonify@1.0.1: {}

  json5@2.2.3: {}

  jsonc-parser@3.3.1: {}

  jsonfile@6.1.0:
    dependencies:
      universalify: 2.0.1
    optionalDependencies:
      graceful-fs: 4.2.11

  jsonwebtoken@9.0.2:
    dependencies:
      jws: 3.2.2
      lodash.includes: 4.3.0
      lodash.isboolean: 3.0.3
      lodash.isinteger: 4.0.4
      lodash.isnumber: 3.0.3
      lodash.isplainobject: 4.0.6
      lodash.isstring: 4.0.1
      lodash.once: 4.1.1
      ms: 2.1.3
      semver: 7.7.2

  jwa@1.4.2:
    dependencies:
      buffer-equal-constant-time: 1.0.1
      ecdsa-sig-formatter: 1.0.11
      safe-buffer: 5.2.1

  jwa@2.0.1:
    dependencies:
      buffer-equal-constant-time: 1.0.1
      ecdsa-sig-formatter: 1.0.11
      safe-buffer: 5.2.1

  jws@3.2.2:
    dependencies:
      jwa: 1.4.2
      safe-buffer: 5.2.1

  jws@4.0.0:
    dependencies:
      jwa: 2.0.1
      safe-buffer: 5.2.1

  keyv@4.5.4:
    dependencies:
      json-buffer: 3.0.1

  kind-of@6.0.3: {}

  levn@0.4.1:
    dependencies:
      prelude-ls: 1.2.1
      type-check: 0.4.0

  libphonenumber-js@1.12.9: {}

  lines-and-columns@1.2.4: {}

  load-esm@1.0.2: {}

  loader-runner@4.3.0: {}

  locate-path@6.0.0:
    dependencies:
      p-locate: 5.0.0

  lodash.includes@4.3.0: {}

  lodash.isboolean@3.0.3: {}

  lodash.isinteger@4.0.4: {}

  lodash.isnumber@3.0.3: {}

  lodash.isplainobject@4.0.6: {}

  lodash.isstring@4.0.1: {}

  lodash.merge@4.6.2: {}

  lodash.once@4.1.1: {}

  lodash@4.17.21: {}

  log-symbols@4.1.0:
    dependencies:
      chalk: 4.1.2
      is-unicode-supported: 0.1.0

  lowercase-keys@3.0.0: {}

  lru-cache@11.1.0: {}

  magic-string@0.30.17:
    dependencies:
      '@jridgewell/sourcemap-codec': 1.5.4

  make-dir@4.0.0:
    dependencies:
      semver: 7.7.2

  make-error@1.3.6: {}

  math-intrinsics@1.1.0: {}

  media-typer@0.3.0: {}

  media-typer@1.1.0: {}

  memfs@3.5.3:
    dependencies:
      fs-monkey: 1.0.6

  merge-descriptors@2.0.0: {}

  merge-stream@2.0.0: {}

  merge2@1.4.1: {}

  micromatch@4.0.8:
    dependencies:
      braces: 3.0.3
      picomatch: 2.3.1

  mime-db@1.52.0: {}

  mime-db@1.54.0: {}

  mime-types@2.1.35:
    dependencies:
      mime-db: 1.52.0

  mime-types@3.0.1:
    dependencies:
      mime-db: 1.54.0

  mimic-fn@2.1.0: {}

  mimic-response@3.1.0: {}

  mimic-response@4.0.0: {}

  minimatch@10.0.3:
    dependencies:
      '@isaacs/brace-expansion': 5.0.0

  minimatch@3.1.2:
    dependencies:
      brace-expansion: 1.1.12

  minimatch@9.0.5:
    dependencies:
      brace-expansion: 2.0.2

  minimist@1.2.8: {}

  minipass@7.1.2: {}

  mkdirp@0.5.6:
    dependencies:
      minimist: 1.2.8

  ms@2.0.0: {}

  ms@2.1.3: {}

<<<<<<< HEAD
  multer-s3@3.0.1(@aws-sdk/client-s3@3.850.0):
    dependencies:
      '@aws-sdk/client-s3': 3.850.0
      '@aws-sdk/lib-storage': 3.850.0(@aws-sdk/client-s3@3.850.0)
=======
  multer-s3@3.0.1(@aws-sdk/client-s3@3.842.0):
    dependencies:
      '@aws-sdk/client-s3': 3.842.0
      '@aws-sdk/lib-storage': 3.850.0(@aws-sdk/client-s3@3.842.0)
>>>>>>> 4ce30dea
      file-type: 3.9.0
      html-comment-regex: 1.1.2
      run-parallel: 1.2.0

  multer@1.4.4:
    dependencies:
      append-field: 1.0.0
      busboy: 0.2.14
      concat-stream: 1.6.2
      mkdirp: 0.5.6
      object-assign: 4.1.1
      on-finished: 2.4.1
      type-is: 1.6.18
      xtend: 4.0.2

  multer@2.0.1:
    dependencies:
      append-field: 1.0.0
      busboy: 1.6.0
      concat-stream: 2.0.0
      mkdirp: 0.5.6
      object-assign: 4.1.1
      type-is: 1.6.18
      xtend: 4.0.2

  mute-stream@2.0.0: {}

  natural-compare@1.4.0: {}

  negotiator@1.0.0: {}

  neo-async@2.6.2: {}

  nestjs-zod@4.3.1(@nestjs/common@11.1.3(class-transformer@0.5.1)(class-validator@0.14.2)(reflect-metadata@0.2.2)(rxjs@7.8.2))(@nestjs/core@11.1.3)(zod@3.25.76):
    dependencies:
      '@nest-zod/z': 2.0.0(@nestjs/common@11.1.3(class-transformer@0.5.1)(class-validator@0.14.2)(reflect-metadata@0.2.2)(rxjs@7.8.2))(@nestjs/core@11.1.3)(zod@3.25.76)
      deepmerge: 4.3.1
      zod: 3.25.76
    optionalDependencies:
      '@nestjs/common': 11.1.3(class-transformer@0.5.1)(class-validator@0.14.2)(reflect-metadata@0.2.2)(rxjs@7.8.2)
      '@nestjs/core': 11.1.3(@nestjs/common@11.1.3(class-transformer@0.5.1)(class-validator@0.14.2)(reflect-metadata@0.2.2)(rxjs@7.8.2))(@nestjs/platform-express@11.1.3)(reflect-metadata@0.2.2)(rxjs@7.8.2)

  node-abort-controller@3.1.1: {}

  node-domexception@1.0.0: {}

  node-emoji@1.11.0:
    dependencies:
      lodash: 4.17.21

  node-fetch@2.7.0:
    dependencies:
      whatwg-url: 5.0.0

  node-releases@2.0.19: {}

  normalize-url@8.0.2: {}

  npm-run-path@4.0.1:
    dependencies:
      path-key: 3.1.1

  oauth@0.10.2: {}

  object-assign@4.1.1: {}

  object-inspect@1.13.4: {}

  on-finished@2.4.1:
    dependencies:
      ee-first: 1.1.1

  on-headers@1.0.2: {}

  once@1.4.0:
    dependencies:
      wrappy: 1.0.2

  onetime@5.1.2:
    dependencies:
      mimic-fn: 2.1.0

  openai@5.9.0(ws@8.18.3)(zod@3.25.76):
    optionalDependencies:
      ws: 8.18.3
      zod: 3.25.76

  optionator@0.9.4:
    dependencies:
      deep-is: 0.1.4
      fast-levenshtein: 2.0.6
      levn: 0.4.1
      prelude-ls: 1.2.1
      type-check: 0.4.0
      word-wrap: 1.2.5

  ora@5.4.1:
    dependencies:
      bl: 4.1.0
      chalk: 4.1.2
      cli-cursor: 3.1.0
      cli-spinners: 2.9.2
      is-interactive: 1.0.0
      is-unicode-supported: 0.1.0
      log-symbols: 4.1.0
      strip-ansi: 6.0.1
      wcwidth: 1.0.1

  os-tmpdir@1.0.2: {}

  p-cancelable@3.0.0: {}

  p-limit@3.1.0:
    dependencies:
      yocto-queue: 0.1.0

  p-locate@5.0.0:
    dependencies:
      p-limit: 3.1.0

  package-json-from-dist@1.0.1: {}

  parent-module@1.0.1:
    dependencies:
      callsites: 3.1.0

  parse-json@5.2.0:
    dependencies:
      '@babel/code-frame': 7.27.1
      error-ex: 1.3.2
      json-parse-even-better-errors: 2.3.1
      lines-and-columns: 1.2.4

  parseurl@1.3.3: {}

  passport-google-oauth20@2.0.0:
    dependencies:
      passport-oauth2: 1.8.0

  passport-jwt@4.0.1:
    dependencies:
      jsonwebtoken: 9.0.2
      passport-strategy: 1.0.0

  passport-oauth2@1.8.0:
    dependencies:
      base64url: 3.0.1
      oauth: 0.10.2
      passport-strategy: 1.0.0
      uid2: 0.0.4
      utils-merge: 1.0.1

  passport-strategy@1.0.0: {}

  passport@0.7.0:
    dependencies:
      passport-strategy: 1.0.0
      pause: 0.0.1
      utils-merge: 1.0.1

  path-exists@4.0.0: {}

  path-key@3.1.1: {}

  path-scurry@2.0.0:
    dependencies:
      lru-cache: 11.1.0
      minipass: 7.1.2

  path-to-regexp@8.2.0: {}

  path-type@4.0.0: {}

  pause@0.0.1: {}

  peek-readable@5.4.2: {}

  pend@1.2.0: {}

  picocolors@1.1.1: {}

  picomatch@2.3.1: {}

  picomatch@4.0.2: {}

  piscina@4.9.2:
    optionalDependencies:
      '@napi-rs/nice': 1.0.4

  pkce-challenge@5.0.0:
    optional: true

  pluralize@8.0.0: {}

  prelude-ls@1.2.1: {}

  prettier-linter-helpers@1.0.0:
    dependencies:
      fast-diff: 1.3.0

  prettier@3.6.2: {}

  pretty-format@30.0.2:
    dependencies:
      '@jest/schemas': 30.0.1
      ansi-styles: 5.2.0
      react-is: 18.3.1

  prisma@6.12.0(typescript@5.8.3):
    dependencies:
      '@prisma/config': 6.12.0
      '@prisma/engines': 6.12.0
    optionalDependencies:
      typescript: 5.8.3

  process-nextick-args@2.0.1: {}

  proxy-addr@2.0.7:
    dependencies:
      forwarded: 0.2.0
      ipaddr.js: 1.9.1

  proxy-from-env@1.1.0: {}

  punycode@2.3.1: {}

  qs@6.14.0:
    dependencies:
      side-channel: 1.1.0

  queue-microtask@1.2.3: {}

  quick-lru@5.1.1: {}

  random-bytes@1.0.0: {}

  randombytes@2.1.0:
    dependencies:
      safe-buffer: 5.2.1

  range-parser@1.2.1: {}

  raw-body@3.0.0:
    dependencies:
      bytes: 3.1.2
      http-errors: 2.0.0
      iconv-lite: 0.6.3
      unpipe: 1.0.0

  react-is@18.3.1: {}

  readable-stream@1.1.14:
    dependencies:
      core-util-is: 1.0.3
      inherits: 2.0.4
      isarray: 0.0.1
      string_decoder: 0.10.31

  readable-stream@2.3.8:
    dependencies:
      core-util-is: 1.0.3
      inherits: 2.0.4
      isarray: 1.0.0
      process-nextick-args: 2.0.1
      safe-buffer: 5.1.2
      string_decoder: 1.1.1
      util-deprecate: 1.0.2

  readable-stream@3.6.2:
    dependencies:
      inherits: 2.0.4
      string_decoder: 1.3.0
      util-deprecate: 1.0.2

  readdirp@4.1.2: {}

  reflect-metadata@0.2.2: {}

  repeat-string@1.6.1: {}

  require-from-string@2.0.2: {}

  resolve-alpn@1.2.1: {}

  resolve-from@4.0.0: {}

  responselike@3.0.0:
    dependencies:
      lowercase-keys: 3.0.0

  restore-cursor@3.1.0:
    dependencies:
      onetime: 5.1.2
      signal-exit: 3.0.7

  reusify@1.1.0: {}

  robot3@0.4.1: {}

  router@2.2.0:
    dependencies:
      debug: 4.4.1
      depd: 2.0.0
      is-promise: 4.0.0
      parseurl: 1.3.3
      path-to-regexp: 8.2.0
    transitivePeerDependencies:
      - supports-color

  run-parallel@1.2.0:
    dependencies:
      queue-microtask: 1.2.3

  rxjs@7.8.1:
    dependencies:
      tslib: 2.8.1

  rxjs@7.8.2:
    dependencies:
      tslib: 2.8.1

  safe-buffer@5.1.2: {}

  safe-buffer@5.2.1: {}

  safer-buffer@2.1.2: {}

  schema-utils@3.3.0:
    dependencies:
      '@types/json-schema': 7.0.15
      ajv: 6.12.6
      ajv-keywords: 3.5.2(ajv@6.12.6)

  schema-utils@4.3.2:
    dependencies:
      '@types/json-schema': 7.0.15
      ajv: 8.17.1
      ajv-formats: 2.1.1(ajv@8.17.1)
      ajv-keywords: 5.1.0(ajv@8.17.1)

  seek-bzip@2.0.0:
    dependencies:
      commander: 6.2.1

  semver-regex@4.0.5: {}

  semver-truncate@3.0.0:
    dependencies:
      semver: 7.7.2

  semver@7.7.2: {}

  send@1.2.0:
    dependencies:
      debug: 4.4.1
      encodeurl: 2.0.0
      escape-html: 1.0.3
      etag: 1.8.1
      fresh: 2.0.0
      http-errors: 2.0.0
      mime-types: 3.0.1
      ms: 2.1.3
      on-finished: 2.4.1
      range-parser: 1.2.1
      statuses: 2.0.2
    transitivePeerDependencies:
      - supports-color

  serialize-javascript@6.0.2:
    dependencies:
      randombytes: 2.1.0

  serve-static@2.2.0:
    dependencies:
      encodeurl: 2.0.0
      escape-html: 1.0.3
      parseurl: 1.3.3
      send: 1.2.0
    transitivePeerDependencies:
      - supports-color

  setprototypeof@1.2.0: {}

  shebang-command@2.0.0:
    dependencies:
      shebang-regex: 3.0.0

  shebang-regex@3.0.0: {}

  side-channel-list@1.0.0:
    dependencies:
      es-errors: 1.3.0
      object-inspect: 1.13.4

  side-channel-map@1.0.1:
    dependencies:
      call-bound: 1.0.4
      es-errors: 1.3.0
      get-intrinsic: 1.3.0
      object-inspect: 1.13.4

  side-channel-weakmap@1.0.2:
    dependencies:
      call-bound: 1.0.4
      es-errors: 1.3.0
      get-intrinsic: 1.3.0
      object-inspect: 1.13.4
      side-channel-map: 1.0.1

  side-channel@1.1.0:
    dependencies:
      es-errors: 1.3.0
      object-inspect: 1.13.4
      side-channel-list: 1.0.0
      side-channel-map: 1.0.1
      side-channel-weakmap: 1.0.2

  signal-exit@3.0.7: {}

  signal-exit@4.1.0: {}

  slash@3.0.0: {}

  sort-keys-length@1.0.1:
    dependencies:
      sort-keys: 1.1.2

  sort-keys@1.1.2:
    dependencies:
      is-plain-obj: 1.1.0

  source-map-support@0.5.21:
    dependencies:
      buffer-from: 1.1.2
      source-map: 0.6.1

  source-map@0.6.1: {}

  source-map@0.7.4: {}

  stack-utils@2.0.6:
    dependencies:
      escape-string-regexp: 2.0.0

  statuses@2.0.1: {}

  statuses@2.0.2: {}

  stream-browserify@3.0.0:
    dependencies:
      inherits: 2.0.4
      readable-stream: 3.6.2

  streamsearch@0.1.2: {}

  streamsearch@1.1.0: {}

  streamx@2.22.1:
    dependencies:
      fast-fifo: 1.3.2
      text-decoder: 1.2.3
    optionalDependencies:
      bare-events: 2.5.4

  string-width@4.2.3:
    dependencies:
      emoji-regex: 8.0.0
      is-fullwidth-code-point: 3.0.0
      strip-ansi: 6.0.1

  string-width@5.1.2:
    dependencies:
      eastasianwidth: 0.2.0
      emoji-regex: 9.2.2
      strip-ansi: 7.1.0

  string_decoder@0.10.31: {}

  string_decoder@1.1.1:
    dependencies:
      safe-buffer: 5.1.2

  string_decoder@1.3.0:
    dependencies:
      safe-buffer: 5.2.1

  strip-ansi@6.0.1:
    dependencies:
      ansi-regex: 5.0.1

  strip-ansi@7.1.0:
    dependencies:
      ansi-regex: 6.1.0

  strip-bom@3.0.0: {}

  strip-dirs@3.0.0:
    dependencies:
      inspect-with-kind: 1.0.5
      is-plain-obj: 1.1.0

  strip-final-newline@2.0.0: {}

  strip-json-comments@3.1.1: {}

  strnum@2.1.1: {}

  strnum@2.1.1: {}

  strtok3@10.3.1:
    dependencies:
      '@tokenizer/token': 0.3.0

  strtok3@9.1.1:
    dependencies:
      '@tokenizer/token': 0.3.0
      peek-readable: 5.4.2

  supports-color@7.2.0:
    dependencies:
      has-flag: 4.0.0

  supports-color@8.1.1:
    dependencies:
      has-flag: 4.0.0

  symbol-observable@4.0.0: {}

  synckit@0.11.8:
    dependencies:
      '@pkgr/core': 0.2.7

  tapable@2.2.2: {}

  tar-stream@3.1.7:
    dependencies:
      b4a: 1.6.7
      fast-fifo: 1.3.2
      streamx: 2.22.1

  terser-webpack-plugin@5.3.14(@swc/core@1.12.11)(webpack@5.99.6(@swc/core@1.12.11)):
    dependencies:
      '@jridgewell/trace-mapping': 0.3.29
      jest-worker: 27.5.1
      schema-utils: 4.3.2
      serialize-javascript: 6.0.2
      terser: 5.43.1
      webpack: 5.99.6(@swc/core@1.12.11)
    optionalDependencies:
      '@swc/core': 1.12.11

  terser@5.43.1:
    dependencies:
      '@jridgewell/source-map': 0.3.10
      acorn: 8.15.0
      commander: 2.20.3
      source-map-support: 0.5.21

  text-decoder@1.2.3:
    dependencies:
      b4a: 1.6.7

  through@2.3.8: {}

  tmp@0.0.33:
    dependencies:
      os-tmpdir: 1.0.2

  to-regex-range@5.0.1:
    dependencies:
      is-number: 7.0.0

  toidentifier@1.0.1: {}

  token-types@6.0.3:
    dependencies:
      '@tokenizer/token': 0.3.0
      ieee754: 1.2.1

  tr46@0.0.3: {}

  tree-kill@1.2.2: {}

  ts-api-utils@2.1.0(typescript@5.8.3):
    dependencies:
      typescript: 5.8.3

  ts-loader@9.5.2(typescript@5.8.3)(webpack@5.99.6(@swc/core@1.12.11)):
    dependencies:
      chalk: 4.1.2
      enhanced-resolve: 5.18.2
      micromatch: 4.0.8
      semver: 7.7.2
      source-map: 0.7.4
      typescript: 5.8.3
      webpack: 5.99.6(@swc/core@1.12.11)

  ts-node@10.9.2(@swc/core@1.12.11)(@types/node@22.16.2)(typescript@5.8.3):
    dependencies:
      '@cspotcode/source-map-support': 0.8.1
      '@tsconfig/node10': 1.0.11
      '@tsconfig/node12': 1.0.11
      '@tsconfig/node14': 1.0.3
      '@tsconfig/node16': 1.0.4
      '@types/node': 22.16.2
      acorn: 8.15.0
      acorn-walk: 8.3.4
      arg: 4.1.3
      create-require: 1.1.1
      diff: 4.0.2
      make-error: 1.3.6
      typescript: 5.8.3
      v8-compile-cache-lib: 3.0.1
      yn: 3.1.1
    optionalDependencies:
      '@swc/core': 1.12.11

  tsconfig-paths-webpack-plugin@4.2.0:
    dependencies:
      chalk: 4.1.2
      enhanced-resolve: 5.18.2
      tapable: 2.2.2
      tsconfig-paths: 4.2.0

  tsconfig-paths@4.2.0:
    dependencies:
      json5: 2.2.3
      minimist: 1.2.8
      strip-bom: 3.0.0

  tslib@2.8.1: {}

  type-check@0.4.0:
    dependencies:
      prelude-ls: 1.2.1

  type-fest@0.21.3: {}

  type-is@1.6.18:
    dependencies:
      media-typer: 0.3.0
      mime-types: 2.1.35

  type-is@2.0.1:
    dependencies:
      content-type: 1.0.5
      media-typer: 1.1.0
      mime-types: 3.0.1

  typedarray@0.0.6: {}

  typescript-eslint@8.36.0(eslint@9.30.1(jiti@2.4.2))(typescript@5.8.3):
    dependencies:
      '@typescript-eslint/eslint-plugin': 8.36.0(@typescript-eslint/parser@8.36.0(eslint@9.30.1(jiti@2.4.2))(typescript@5.8.3))(eslint@9.30.1(jiti@2.4.2))(typescript@5.8.3)
      '@typescript-eslint/parser': 8.36.0(eslint@9.30.1(jiti@2.4.2))(typescript@5.8.3)
      '@typescript-eslint/utils': 8.36.0(eslint@9.30.1(jiti@2.4.2))(typescript@5.8.3)
      eslint: 9.30.1(jiti@2.4.2)
      typescript: 5.8.3
    transitivePeerDependencies:
      - supports-color

  typescript@5.8.3: {}

  uid-safe@2.1.5:
    dependencies:
      random-bytes: 1.0.0

  uid2@0.0.4: {}

  uid@2.0.2:
    dependencies:
      '@lukeed/csprng': 1.1.0

  uint8array-extras@1.4.0: {}

  unbzip2-stream@1.4.3:
    dependencies:
      buffer: 5.7.1
      through: 2.3.8

  undici-types@5.26.5: {}

  undici-types@6.21.0: {}

  universalify@2.0.1: {}

  unpipe@1.0.0: {}

  update-browserslist-db@1.1.3(browserslist@4.25.1):
    dependencies:
      browserslist: 4.25.1
      escalade: 3.2.0
      picocolors: 1.1.1

  uri-js@4.4.1:
    dependencies:
      punycode: 2.3.1

  url-join@4.0.1: {}

  util-deprecate@1.0.2: {}

  utils-merge@1.0.1: {}

  uuid@9.0.1: {}

  v8-compile-cache-lib@3.0.1: {}

  validator@13.15.15: {}

  vary@1.1.2: {}

  watchpack@2.4.4:
    dependencies:
      glob-to-regexp: 0.4.1
      graceful-fs: 4.2.11

  wcwidth@1.0.1:
    dependencies:
      defaults: 1.0.4

  web-streams-polyfill@4.0.0-beta.3: {}

  webidl-conversions@3.0.1: {}

  webpack-node-externals@3.0.0: {}

  webpack-sources@3.3.3: {}

  webpack@5.99.6(@swc/core@1.12.11):
    dependencies:
      '@types/eslint-scope': 3.7.7
      '@types/estree': 1.0.8
      '@webassemblyjs/ast': 1.14.1
      '@webassemblyjs/wasm-edit': 1.14.1
      '@webassemblyjs/wasm-parser': 1.14.1
      acorn: 8.15.0
      browserslist: 4.25.1
      chrome-trace-event: 1.0.4
      enhanced-resolve: 5.18.2
      es-module-lexer: 1.7.0
      eslint-scope: 5.1.1
      events: 3.3.0
      glob-to-regexp: 0.4.1
      graceful-fs: 4.2.11
      json-parse-even-better-errors: 2.3.1
      loader-runner: 4.3.0
      mime-types: 2.1.35
      neo-async: 2.6.2
      schema-utils: 4.3.2
      tapable: 2.2.2
      terser-webpack-plugin: 5.3.14(@swc/core@1.12.11)(webpack@5.99.6(@swc/core@1.12.11))
      watchpack: 2.4.4
      webpack-sources: 3.3.3
    transitivePeerDependencies:
      - '@swc/core'
      - esbuild
      - uglify-js

  whatwg-url@5.0.0:
    dependencies:
      tr46: 0.0.3
      webidl-conversions: 3.0.1

  which@2.0.2:
    dependencies:
      isexe: 2.0.0

  word-wrap@1.2.5: {}

  wrap-ansi@6.2.0:
    dependencies:
      ansi-styles: 4.3.0
      string-width: 4.2.3
      strip-ansi: 6.0.1

  wrap-ansi@7.0.0:
    dependencies:
      ansi-styles: 4.3.0
      string-width: 4.2.3
      strip-ansi: 6.0.1

  wrap-ansi@8.1.0:
    dependencies:
      ansi-styles: 6.2.1
      string-width: 5.1.2
      strip-ansi: 7.1.0

  wrappy@1.0.2: {}

  ws@8.18.3: {}

  xtend@4.0.2: {}

  yargs-parser@21.1.1: {}

  yauzl@3.2.0:
    dependencies:
      buffer-crc32: 0.2.13
      pend: 1.2.0

  yn@3.1.1: {}

  yocto-queue@0.1.0: {}

  yoctocolors-cjs@2.1.2: {}

  zod-to-json-schema@3.24.6(zod@3.25.76):
    dependencies:
      zod: 3.25.76

  zod@3.25.76: {}<|MERGE_RESOLUTION|>--- conflicted
+++ resolved
@@ -9,17 +9,10 @@
   .:
     dependencies:
       '@aws-sdk/client-s3':
-<<<<<<< HEAD
-        specifier: ^3.850.0
-        version: 3.850.0
-      '@aws-sdk/s3-request-presigner':
-        specifier: ^3.850.0
-=======
         specifier: ^3.842.0
         version: 3.842.0
       '@aws-sdk/s3-request-presigner':
         specifier: ^3.842.0
->>>>>>> 4ce30dea
         version: 3.850.0
       '@elevenlabs/elevenlabs-js':
         specifier: ^2.5.0
@@ -92,11 +85,7 @@
         version: 1.4.4
       multer-s3:
         specifier: ^3.0.1
-<<<<<<< HEAD
-        version: 3.0.1(@aws-sdk/client-s3@3.850.0)
-=======
         version: 3.0.1(@aws-sdk/client-s3@3.842.0)
->>>>>>> 4ce30dea
       nestjs-zod:
         specifier: ^4.3.1
         version: 4.3.1(@nestjs/common@11.1.3(class-transformer@0.5.1)(class-validator@0.14.2)(reflect-metadata@0.2.2)(rxjs@7.8.2))(@nestjs/core@11.1.3)(zod@3.25.76)
@@ -260,17 +249,12 @@
     resolution: {integrity: sha512-7CX0pM906r4WSS68fCTNMTtBCSkTtf3Wggssmx13gD40gcWEZXsU00KzPp1bYheNRyPlAq3rE22xt4wLPXbuxA==}
     engines: {node: '>=18.0.0'}
 
-<<<<<<< HEAD
-  '@aws-sdk/credential-provider-env@3.846.0':
-    resolution: {integrity: sha512-QuCQZET9enja7AWVISY+mpFrEIeHzvkx/JEEbHYzHhUkxcnC2Kq2c0bB7hDihGD0AZd3Xsm653hk1O97qu69zg==}
-=======
   '@aws-sdk/core@3.846.0':
     resolution: {integrity: sha512-7CX0pM906r4WSS68fCTNMTtBCSkTtf3Wggssmx13gD40gcWEZXsU00KzPp1bYheNRyPlAq3rE22xt4wLPXbuxA==}
     engines: {node: '>=18.0.0'}
 
   '@aws-sdk/credential-provider-env@3.840.0':
     resolution: {integrity: sha512-EzF6VcJK7XvQ/G15AVEfJzN2mNXU8fcVpXo4bRyr1S6t2q5zx6UPH/XjDbn18xyUmOq01t+r8gG+TmHEVo18fA==}
->>>>>>> 4ce30dea
     engines: {node: '>=18.0.0'}
 
   '@aws-sdk/credential-provider-http@3.846.0':
@@ -339,6 +323,10 @@
     resolution: {integrity: sha512-jP9x+2Q87J5l8FOP+jlAd7vGLn0cC6G9QGmf386e5OslBPqxXKcl3RjqGLIOKKos2mVItY3ApP5xdXQx7jGTVA==}
     engines: {node: '>=18.0.0'}
 
+  '@aws-sdk/middleware-sdk-s3@3.846.0':
+    resolution: {integrity: sha512-jP9x+2Q87J5l8FOP+jlAd7vGLn0cC6G9QGmf386e5OslBPqxXKcl3RjqGLIOKKos2mVItY3ApP5xdXQx7jGTVA==}
+    engines: {node: '>=18.0.0'}
+
   '@aws-sdk/middleware-ssec@3.840.0':
     resolution: {integrity: sha512-CBZP9t1QbjDFGOrtnUEHL1oAvmnCUUm7p0aPNbIdSzNtH42TNKjPRN3TuEIJDGjkrqpL3MXyDSmNayDcw/XW7Q==}
     engines: {node: '>=18.0.0'}
@@ -359,25 +347,16 @@
     resolution: {integrity: sha512-eFvMUCJXoVTkAxkqHKn125mLMGtNa76+oD3wV97ScXUZuL5liaj+kAN9nSqRiQ5vaCz5gsOeB9t/ba/cTGATjg==}
     engines: {node: '>=18.0.0'}
 
-<<<<<<< HEAD
+  '@aws-sdk/signature-v4-multi-region@3.840.0':
+    resolution: {integrity: sha512-8AoVgHrkSfhvGPtwx23hIUO4MmMnux2pjnso1lrLZGqxfElM6jm2w4jTNLlNXk8uKHGyX89HaAIuT0lL6dJj9g==}
+    engines: {node: '>=18.0.0'}
+
   '@aws-sdk/signature-v4-multi-region@3.846.0':
     resolution: {integrity: sha512-ZMfIMxUljqZzPJGOcraC6erwq/z1puNMU35cO1a/WdhB+LdYknMn1lr7SJuH754QwNzzIlZbEgg4hoHw50+DpQ==}
     engines: {node: '>=18.0.0'}
 
-  '@aws-sdk/token-providers@3.848.0':
-    resolution: {integrity: sha512-oNPyM4+Di2Umu0JJRFSxDcKQ35+Chl/rAwD47/bS0cDPI8yrao83mLXLeDqpRPHyQW4sXlP763FZcuAibC0+mg==}
-=======
-  '@aws-sdk/signature-v4-multi-region@3.840.0':
-    resolution: {integrity: sha512-8AoVgHrkSfhvGPtwx23hIUO4MmMnux2pjnso1lrLZGqxfElM6jm2w4jTNLlNXk8uKHGyX89HaAIuT0lL6dJj9g==}
-    engines: {node: '>=18.0.0'}
-
-  '@aws-sdk/signature-v4-multi-region@3.846.0':
-    resolution: {integrity: sha512-ZMfIMxUljqZzPJGOcraC6erwq/z1puNMU35cO1a/WdhB+LdYknMn1lr7SJuH754QwNzzIlZbEgg4hoHw50+DpQ==}
-    engines: {node: '>=18.0.0'}
-
   '@aws-sdk/token-providers@3.840.0':
     resolution: {integrity: sha512-6BuTOLTXvmgwjK7ve7aTg9JaWFdM5UoMolLVPMyh3wTv9Ufalh8oklxYHUBIxsKkBGO2WiHXytveuxH6tAgTYg==}
->>>>>>> 4ce30dea
     engines: {node: '>=18.0.0'}
 
   '@aws-sdk/types@3.840.0':
@@ -390,6 +369,10 @@
 
   '@aws-sdk/util-endpoints@3.848.0':
     resolution: {integrity: sha512-fY/NuFFCq/78liHvRyFKr+aqq1aA/uuVSANjzr5Ym8c+9Z3HRPE9OrExAHoMrZ6zC8tHerQwlsXYYH5XZ7H+ww==}
+    engines: {node: '>=18.0.0'}
+
+  '@aws-sdk/util-format-url@3.840.0':
+    resolution: {integrity: sha512-VB1PWyI1TQPiPvg4w7tgUGGQER1xxXPNUqfh3baxUSFi1Oh8wHrDnFywkxLm3NMmgDmnLnSZ5Q326qAoyqKLSg==}
     engines: {node: '>=18.0.0'}
 
   '@aws-sdk/util-format-url@3.840.0':
@@ -1080,17 +1063,12 @@
     resolution: {integrity: sha512-S3hSGLKmHG1m35p/MObQCBCdRsrpbPU8B129BVzRqRfDvQqPMQ14iO4LyRw+7LNizYc605COYAcjqgawqi+6jA==}
     engines: {node: '>=18.0.0'}
 
-<<<<<<< HEAD
-  '@smithy/middleware-retry@4.1.18':
-    resolution: {integrity: sha512-bYLZ4DkoxSsPxpdmeapvAKy7rM5+25gR7PGxq2iMiecmbrRGBHj9s75N74Ylg+aBiw9i5jIowC/cLU2NR0qH8w==}
-=======
   '@smithy/middleware-endpoint@4.1.17':
     resolution: {integrity: sha512-S3hSGLKmHG1m35p/MObQCBCdRsrpbPU8B129BVzRqRfDvQqPMQ14iO4LyRw+7LNizYc605COYAcjqgawqi+6jA==}
     engines: {node: '>=18.0.0'}
 
   '@smithy/middleware-retry@4.1.15':
     resolution: {integrity: sha512-iKYUJpiyTQ33U2KlOZeUb0GwtzWR3C0soYcKuCnTmJrvt6XwTPQZhMfsjJZNw7PpQ3TU4Ati1qLSrkSJxnnSMQ==}
->>>>>>> 4ce30dea
     engines: {node: '>=18.0.0'}
 
   '@smithy/middleware-serde@4.0.8':
@@ -1135,6 +1113,10 @@
 
   '@smithy/signature-v4@5.1.2':
     resolution: {integrity: sha512-d3+U/VpX7a60seHziWnVZOHuEgJlclufjkS6zhXvxcJgkJq4UWdH5eOBLzHRMx6gXjsdT9h6lfpmLzbrdupHgQ==}
+    engines: {node: '>=18.0.0'}
+
+  '@smithy/smithy-client@4.4.9':
+    resolution: {integrity: sha512-mbMg8mIUAWwMmb74LoYiArP04zWElPzDoA1jVOp3or0cjlDMgoS6WTC3QXK0Vxoc9I4zdrX0tq6qsOmaIoTWEQ==}
     engines: {node: '>=18.0.0'}
 
   '@smithy/smithy-client@4.4.9':
@@ -2239,6 +2221,10 @@
 
   fast-uri@3.0.6:
     resolution: {integrity: sha512-Atfo14OibSv5wAp4VWNsFYE1AchQRTv9cBGWET4pZWHzYshFSS9NQI6I57rdKn9croWVMbYFbLhJ+yJvmZIIHw==}
+
+  fast-xml-parser@5.2.5:
+    resolution: {integrity: sha512-pfX9uG9Ki0yekDHx2SiuRIyFdyAr1kMIMitPvb0YBo8SUfKvia7w7FIyd/l6av85pFYRhZscS75MwMnbvY+hcQ==}
+    hasBin: true
 
   fast-xml-parser@5.2.5:
     resolution: {integrity: sha512-pfX9uG9Ki0yekDHx2SiuRIyFdyAr1kMIMitPvb0YBo8SUfKvia7w7FIyd/l6av85pFYRhZscS75MwMnbvY+hcQ==}
@@ -3338,6 +3324,9 @@
   strip-json-comments@3.1.1:
     resolution: {integrity: sha512-6fPc+R4ihwqP6N/aIv2f1gMH8lOVtWQHoqC4yK6oSDVVocumAsfCqjkXnqiYMhmMwS/mEHLp7Vehlt3ql6lEig==}
     engines: {node: '>=8'}
+
+  strnum@2.1.1:
+    resolution: {integrity: sha512-7ZvoFTiCnGxBtDqJ//Cu6fWtZtc7Y3x+QOirG15wztbdngGSkht27o2pyGWrVy0b4WAy3jbKmnoK6g5VlVNUUw==}
 
   strnum@2.1.1:
     resolution: {integrity: sha512-7ZvoFTiCnGxBtDqJ//Cu6fWtZtc7Y3x+QOirG15wztbdngGSkht27o2pyGWrVy0b4WAy3jbKmnoK6g5VlVNUUw==}
@@ -3891,9 +3880,6 @@
       fast-xml-parser: 5.2.5
       tslib: 2.8.1
 
-<<<<<<< HEAD
-  '@aws-sdk/credential-provider-env@3.846.0':
-=======
   '@aws-sdk/core@3.846.0':
     dependencies:
       '@aws-sdk/types': 3.840.0
@@ -3913,7 +3899,6 @@
       tslib: 2.8.1
 
   '@aws-sdk/credential-provider-env@3.840.0':
->>>>>>> 4ce30dea
     dependencies:
       '@aws-sdk/core': 3.846.0
       '@aws-sdk/types': 3.840.0
@@ -4002,15 +3987,9 @@
     transitivePeerDependencies:
       - aws-crt
 
-<<<<<<< HEAD
-  '@aws-sdk/lib-storage@3.850.0(@aws-sdk/client-s3@3.850.0)':
-    dependencies:
-      '@aws-sdk/client-s3': 3.850.0
-=======
   '@aws-sdk/lib-storage@3.850.0(@aws-sdk/client-s3@3.842.0)':
     dependencies:
       '@aws-sdk/client-s3': 3.842.0
->>>>>>> 4ce30dea
       '@smithy/abort-controller': 4.0.4
       '@smithy/middleware-endpoint': 4.1.17
       '@smithy/smithy-client': 4.4.9
@@ -4076,6 +4055,23 @@
       '@aws-sdk/types': 3.840.0
       '@smithy/protocol-http': 5.1.2
       '@smithy/types': 4.3.1
+      tslib: 2.8.1
+
+  '@aws-sdk/middleware-sdk-s3@3.846.0':
+    dependencies:
+      '@aws-sdk/core': 3.846.0
+      '@aws-sdk/types': 3.840.0
+      '@aws-sdk/util-arn-parser': 3.804.0
+      '@smithy/core': 3.7.0
+      '@smithy/node-config-provider': 4.1.3
+      '@smithy/protocol-http': 5.1.2
+      '@smithy/signature-v4': 5.1.2
+      '@smithy/smithy-client': 4.4.9
+      '@smithy/types': 4.3.1
+      '@smithy/util-config-provider': 4.0.0
+      '@smithy/util-middleware': 4.0.4
+      '@smithy/util-stream': 4.2.3
+      '@smithy/util-utf8': 4.0.0
       tslib: 2.8.1
 
   '@aws-sdk/middleware-sdk-s3@3.846.0':
@@ -4191,11 +4187,18 @@
       '@smithy/types': 4.3.1
       tslib: 2.8.1
 
-<<<<<<< HEAD
+  '@aws-sdk/signature-v4-multi-region@3.840.0':
+    dependencies:
+      '@aws-sdk/signature-v4-multi-region': 3.846.0
+      '@aws-sdk/types': 3.840.0
+      '@aws-sdk/util-format-url': 3.840.0
+      '@smithy/middleware-endpoint': 4.1.17
+      '@smithy/protocol-http': 5.1.2
+      '@smithy/smithy-client': 4.4.9
+      '@smithy/types': 4.3.1
+      tslib: 2.8.1
+
   '@aws-sdk/signature-v4-multi-region@3.846.0':
-=======
-  '@aws-sdk/signature-v4-multi-region@3.840.0':
->>>>>>> 4ce30dea
     dependencies:
       '@aws-sdk/middleware-sdk-s3': 3.846.0
       '@aws-sdk/types': 3.840.0
@@ -4204,9 +4207,6 @@
       '@smithy/types': 4.3.1
       tslib: 2.8.1
 
-<<<<<<< HEAD
-  '@aws-sdk/token-providers@3.848.0':
-=======
   '@aws-sdk/signature-v4-multi-region@3.846.0':
     dependencies:
       '@aws-sdk/middleware-sdk-s3': 3.846.0
@@ -4217,7 +4217,6 @@
       tslib: 2.8.1
 
   '@aws-sdk/token-providers@3.840.0':
->>>>>>> 4ce30dea
     dependencies:
       '@aws-sdk/core': 3.846.0
       '@aws-sdk/nested-clients': 3.848.0
@@ -5049,9 +5048,6 @@
       '@smithy/util-middleware': 4.0.4
       tslib: 2.8.1
 
-<<<<<<< HEAD
-  '@smithy/middleware-retry@4.1.18':
-=======
   '@smithy/middleware-endpoint@4.1.17':
     dependencies:
       '@smithy/core': 3.7.2
@@ -5064,7 +5060,6 @@
       tslib: 2.8.1
 
   '@smithy/middleware-retry@4.1.15':
->>>>>>> 4ce30dea
     dependencies:
       '@smithy/node-config-provider': 4.1.3
       '@smithy/protocol-http': 5.1.2
@@ -5141,6 +5136,16 @@
       '@smithy/util-middleware': 4.0.4
       '@smithy/util-uri-escape': 4.0.0
       '@smithy/util-utf8': 4.0.0
+      tslib: 2.8.1
+
+  '@smithy/smithy-client@4.4.9':
+    dependencies:
+      '@smithy/core': 3.7.2
+      '@smithy/middleware-endpoint': 4.1.17
+      '@smithy/middleware-stack': 4.0.4
+      '@smithy/protocol-http': 5.1.2
+      '@smithy/types': 4.3.1
+      '@smithy/util-stream': 4.2.3
       tslib: 2.8.1
 
   '@smithy/smithy-client@4.4.9':
@@ -6398,6 +6403,10 @@
     dependencies:
       strnum: 2.1.1
 
+  fast-xml-parser@5.2.5:
+    dependencies:
+      strnum: 2.1.1
+
   fastq@1.19.1:
     dependencies:
       reusify: 1.1.0
@@ -6976,17 +6985,10 @@
 
   ms@2.1.3: {}
 
-<<<<<<< HEAD
-  multer-s3@3.0.1(@aws-sdk/client-s3@3.850.0):
-    dependencies:
-      '@aws-sdk/client-s3': 3.850.0
-      '@aws-sdk/lib-storage': 3.850.0(@aws-sdk/client-s3@3.850.0)
-=======
   multer-s3@3.0.1(@aws-sdk/client-s3@3.842.0):
     dependencies:
       '@aws-sdk/client-s3': 3.842.0
       '@aws-sdk/lib-storage': 3.850.0(@aws-sdk/client-s3@3.842.0)
->>>>>>> 4ce30dea
       file-type: 3.9.0
       html-comment-regex: 1.1.2
       run-parallel: 1.2.0
@@ -7492,7 +7494,7 @@
 
   strip-json-comments@3.1.1: {}
 
-  strnum@2.1.1: {}
+  strnum@1.1.2: {}
 
   strnum@2.1.1: {}
 
