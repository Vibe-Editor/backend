# Voice Generation

**Important**: All voice generation endpoints now require a valid `projectId` in the request body. These endpoints will not work without providing a correct project ID.

<<<<<<< HEAD
- `POST /voiceover` - Generate voiceovers using ElevenLabs AI

  - **Requires**: JWT Authentication
  - **Features**: Text-to-speech conversion with high-quality AI voices
  - **Model**: ElevenLabs eleven_multilingual_v2 with JBFqnCBsd6RMkjVDRZzb voice
  - **Body Parameters**:
    - `narration_prompt` (required): Text to convert to speech (max 5000 characters)
    - `projectId` (required): ID of the project to save the voiceover to
  - **Example Request**:
=======
## Endpoints

### `POST /voice-gen` - Generate voice using ElevenLabs AI
- **Requires**: JWT Authentication
- **Features**: Advanced text-to-speech conversion with customizable voice parameters
- **Model**: ElevenLabs eleven_multilingual_v2 with JBFqnCBsd6RMkjVDRZzb voice
- **Credits**: 10 credits per generation
- **Body Parameters**:
  - `narration` (required): Text to convert to speech (max 5000 characters)
  - `segmentId` (required): Unique identifier for this voice generation
  - `projectId` (required): ID of the project to save the voice to
  - `voiceId` (optional): ElevenLabs voice ID (default: JBFqnCBsd6RMkjVDRZzb)
  - `modelId` (optional): ElevenLabs model ID (default: eleven_multilingual_v2)
  - `isEditCall` (optional): Whether this is an edit operation (default: false)
  - `speed` (optional): Speech rate 0.7-1.2 (default: 1.0)
  - `stability` (optional): Voice consistency 0.0-1.0 (default: 0.5)
  - `similarityBoost` (optional): Voice similarity 0.0-1.0 (default: 0.5)
  - `styleExaggeration` (optional): Style emphasis 0.0-1.0 (default: 0.0)
  - `useSpeakerBoost` (optional): Enhanced similarity (default: false)

- **Example Request**:
>>>>>>> ae83afcc

  ```json
  {
    "narration": "Welcome to our amazing product demonstration. Today we'll explore the innovative features that make this water bottle the perfect choice for your daily hydration needs.",
    "segmentId": "segment-123",
    "projectId": "clxyz123abc",
    "speed": 0.9,
    "stability": 0.7,
    "similarityBoost": 0.8,
    "styleExaggeration": 0.0,
    "useSpeakerBoost": false
  }
  ```

- **Example Response**:

  ```json
  {
    "id": "cmf10ddhn0008scuiok4ggr8m",
    "s3_key": "clxyz123abc/audio/segment-123/583dfd3e-39a6-4aab-aa8b-0996491b6a36.mp3",
    "model": "eleven_multilingual_v2",
    "audio_size_bytes": 107460,
    "credits": {
      "used": 10,
      "balance": 90
    }
  }
  ```

<<<<<<< HEAD
- `GET /voiceover` - Get all generated voiceovers

  - **Requires**: JWT Authentication
  - **Query Parameters**:
    - `id` (optional): Get specific voiceover by ID
    - `projectId` (optional): Filter voiceovers by project
  - **Returns**: Array of all user's generated voiceovers

- `PATCH /voiceover/:id` - Update a specific generated voiceover

  - **Requires**: JWT Authentication
  - **URL Parameter**: `id` - The voiceover ID to update
  - **Body Parameters**:
    - `narration_prompt` (required): Updated text for the voiceover
    - `s3_key` (optional): Updated S3 key for the audio file
    - `projectId` (optional): Move voiceover to a different project
  - **Example Request**:
=======
### `POST /chat` - Generate voice via chat endpoint
- **Requires**: JWT Authentication
- **Features**: Voice generation through the unified chat interface
- **Credits**: 10 credits per generation
- **Body Parameters**:
  - `gen_type` (required): Must be "voice"
  - `narration` (required): Text to convert to speech
  - `model` (required): Must be "elevenlabs"
  - `art_style` (required): Style description (used for categorization)
  - `segmentId` (required): Unique identifier
  - `projectId` (required): Project ID
  - All voice parameters from `/voice-gen` endpoint are supported

- **Example Request**:
>>>>>>> ae83afcc

  ```json
  {
    "gen_type": "voice",
    "narration": "This is a dynamic and energetic voice for our product launch!",
    "model": "elevenlabs",
    "art_style": "energetic",
    "segmentId": "chat-456",
    "projectId": "clxyz123abc",
    "speed": 1.1,
    "stability": 0.4,
    "similarityBoost": 0.6,
    "useSpeakerBoost": false
  }
  ```

### `POST /chat/voice` - Dedicated voice endpoint
- **Requires**: JWT Authentication
- **Features**: Simplified voice generation endpoint
- **Credits**: 10 credits per generation
- **Body Parameters**: Same as `/chat` endpoint but `gen_type` is automatically set to "voice"

### `GET /voice-gen/history` - Get voice generation history
- **Requires**: JWT Authentication
- **Query Parameters**:
  - `projectId` (optional): Filter by project ID
- **Returns**: Array of user's voice generations

### `GET /voice-gen/:id` - Get specific voice generation
- **Requires**: JWT Authentication
- **URL Parameter**: `id` - The voice generation ID
- **Returns**: Voice generation details

## Voice Parameters Guide

### Core Parameters
- **Voice ID**: JBFqnCBsd6RMkjVDRZzb (Professional, clear English voice)
- **Model**: eleven_multilingual_v2 (Supports multiple languages)
- **Output Format**: MP3 (44.1 kHz, 128 kbps)
- **Character Limit**: 5,000 characters per request
- **Credits**: 10 credits per generation

### Advanced Voice Settings

| Parameter | Range | Default | Description | Recommendation |
|-----------|-------|---------|-------------|----------------|
| **speed** | 0.7-1.2 | 1.0 | Speech rate | 0.8-0.9 for narration, 1.0-1.1 for dynamic content |
| **stability** | 0.0-1.0 | 0.5 | Voice consistency | 0.6-0.8 for professional, 0.3-0.5 for conversational |
| **similarityBoost** | 0.0-1.0 | 0.5 | Voice similarity | 0.7-0.8 for high quality, 0.5-0.6 for natural |
| **styleExaggeration** | 0.0-1.0 | 0.0 | Style emphasis | Keep at 0.0-0.2 for stability |
| **useSpeakerBoost** | true/false | false | Enhanced similarity | Use sparingly (adds latency) |

### Voice Presets

**Professional/Narration:**
```json
{
  "speed": 0.9,
  "stability": 0.8,
  "similarityBoost": 0.7,
  "styleExaggeration": 0.0,
  "useSpeakerBoost": false
}
```

**Dynamic/Conversational:**
```json
{
  "speed": 1.0,
  "stability": 0.4,
  "similarityBoost": 0.6,
  "styleExaggeration": 0.1,
  "useSpeakerBoost": false
}
```

**High Quality/Slow:**
```json
{
  "speed": 0.8,
  "stability": 0.7,
  "similarityBoost": 0.8,
  "styleExaggeration": 0.0,
  "useSpeakerBoost": true
}
```

## File Storage

- **S3 Bucket**: `voiceover-and-music`
- **Region**: `ap-south-1` (Asia Pacific - Mumbai)
- **Path Structure**: `{projectId}/audio/{segmentId}/{uuid}.mp3`
- **Access**: Files are stored in your S3 bucket and can be accessed via the returned `s3_key`

## Error Handling

- **400 Bad Request**: 
  - Invalid narration (empty or too long)
  - Invalid project ID or project doesn't belong to user
  - Invalid voice parameters (out of range)
  - Insufficient credits
- **401 Unauthorized**: Invalid or expired JWT token
- **500 Internal Server Error**: 
  - ElevenLabs API issues
  - S3 upload failures
  - Database connection issues

## Credit System

- **Cost**: 10 credits per voice generation
- **Refund**: Automatic refund if generation fails
- **Check Balance**: Use `/credits/balance/{userId}` endpoint
- **History**: Use `/credits/history/{userId}` endpoint

## Authentication

All endpoints require JWT authentication. Include the token in the Authorization header:
```
Authorization: Bearer <your-jwt-token>
```

To get a JWT token, use the authentication endpoints:
- `GET /auth/web/google` - Web OAuth flow
- `POST /auth/test/generate-token` - Test token generation (development only)<|MERGE_RESOLUTION|>--- conflicted
+++ resolved
@@ -2,17 +2,6 @@
 
 **Important**: All voice generation endpoints now require a valid `projectId` in the request body. These endpoints will not work without providing a correct project ID.
 
-<<<<<<< HEAD
-- `POST /voiceover` - Generate voiceovers using ElevenLabs AI
-
-  - **Requires**: JWT Authentication
-  - **Features**: Text-to-speech conversion with high-quality AI voices
-  - **Model**: ElevenLabs eleven_multilingual_v2 with JBFqnCBsd6RMkjVDRZzb voice
-  - **Body Parameters**:
-    - `narration_prompt` (required): Text to convert to speech (max 5000 characters)
-    - `projectId` (required): ID of the project to save the voiceover to
-  - **Example Request**:
-=======
 ## Endpoints
 
 ### `POST /voice-gen` - Generate voice using ElevenLabs AI
@@ -34,7 +23,6 @@
   - `useSpeakerBoost` (optional): Enhanced similarity (default: false)
 
 - **Example Request**:
->>>>>>> ae83afcc
 
   ```json
   {
@@ -64,25 +52,6 @@
   }
   ```
 
-<<<<<<< HEAD
-- `GET /voiceover` - Get all generated voiceovers
-
-  - **Requires**: JWT Authentication
-  - **Query Parameters**:
-    - `id` (optional): Get specific voiceover by ID
-    - `projectId` (optional): Filter voiceovers by project
-  - **Returns**: Array of all user's generated voiceovers
-
-- `PATCH /voiceover/:id` - Update a specific generated voiceover
-
-  - **Requires**: JWT Authentication
-  - **URL Parameter**: `id` - The voiceover ID to update
-  - **Body Parameters**:
-    - `narration_prompt` (required): Updated text for the voiceover
-    - `s3_key` (optional): Updated S3 key for the audio file
-    - `projectId` (optional): Move voiceover to a different project
-  - **Example Request**:
-=======
 ### `POST /chat` - Generate voice via chat endpoint
 - **Requires**: JWT Authentication
 - **Features**: Voice generation through the unified chat interface
@@ -97,7 +66,6 @@
   - All voice parameters from `/voice-gen` endpoint are supported
 
 - **Example Request**:
->>>>>>> ae83afcc
 
   ```json
   {
