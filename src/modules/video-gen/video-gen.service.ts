--- conflicted
+++ resolved
@@ -6,19 +6,15 @@
 } from '@nestjs/common';
 import { GoogleGenAI } from '@google/genai';
 import { VideoGenDto } from './dto/video-gen.dto';
-<<<<<<< HEAD
 import { randomUUID } from 'crypto';
 import axios from 'axios';
-import { Agent, tool, handoff, run } from '@openai/agents';
+import { Agent, handoff, run } from '@openai/agents';
 import { z } from 'zod';
 import { ProjectHelperService } from '../../common/services/project-helper.service';
 import { PrismaClient } from '../../../generated/prisma';
-=======
-import { Agent, handoff, run } from '@openai/agents';
 import { createVeo2Agent } from './agents/veo2.agent';
 import { createRunwayMLAgent } from './agents/runwayml.agent';
 import { createKlingAgent } from './agents/kling.agent';
->>>>>>> bc2b1abf
 
 export interface VideoGenerationResult {
   s3Keys: string[];
@@ -30,12 +26,7 @@
 export class VideoGenService {
   private readonly logger = new Logger(VideoGenService.name);
   private readonly genAI: GoogleGenAI;
-<<<<<<< HEAD
-  private readonly s3Client: S3Client;
-  private readonly runwayClient: RunwayML;
   private readonly prisma = new PrismaClient();
-=======
->>>>>>> bc2b1abf
 
   constructor(private readonly projectHelperService: ProjectHelperService) {
     try {
@@ -57,22 +48,7 @@
       }
 
       this.genAI = new GoogleGenAI({ apiKey: process.env.GEMINI_API_KEY });
-<<<<<<< HEAD
-      this.runwayClient = new RunwayML({
-        apiKey: process.env.RUNWAYML_API_KEY,
-      });
-
-      this.s3Client = new S3Client({
-        region: process.env.AWS_REGION,
-        credentials: {
-          accessKeyId: process.env.AWS_ACCESS_KEY_ID,
-          secretAccessKey: process.env.AWS_SECRET_ACCESS_KEY,
-        },
-      });
-
-=======
-
->>>>>>> bc2b1abf
+
       this.logger.log(
         'Google AI, RunwayML, and S3 clients configured successfully',
       );
@@ -89,7 +65,9 @@
     this.logger.log(`Using project ${projectId} for video generation`);
 
     const startTime = Date.now();
-    this.logger.log(`Starting video generation request for user: ${videoGenDto.uuid}`);
+    this.logger.log(
+      `Starting video generation request for user: ${videoGenDto.uuid}`,
+    );
 
     const Veo2Agent = createVeo2Agent();
     const RunwayMLAgent = createRunwayMLAgent();
@@ -208,7 +186,6 @@
             },
           );
 
-          // Save to database
           this.logger.log(`Saving video generation to database`);
           const savedVideo = await this.prisma.generatedVideo.create({
             data: {
@@ -224,7 +201,6 @@
             },
           });
 
-          // Save individual video files
           const savedVideoFiles = await Promise.all(
             agentResult.s3Keys.map(async (s3Key: string) => {
               return await this.prisma.generatedVideoFile.create({
@@ -236,7 +212,6 @@
             }),
           );
 
-          // Save conversation history
           await this.prisma.conversationHistory.create({
             data: {
               type: 'VIDEO_GENERATION',
@@ -328,421 +303,4 @@
       );
     }
   }
-<<<<<<< HEAD
-
-  /**
-   * Generate video using Google's Veo2 model - optimized for cartoonish/animated content
-   * @param animation_prompt - Animation prompt for video generation
-   * @param imageS3Key - S3 key of the input image
-   * @param uuid - User UUID for organizing uploads
-   * @returns VideoGenerationResult with S3 keys of generated videos
-   */
-  async generateVeo2Video(
-    animation_prompt: string,
-    art_style: string,
-    imageS3Key: string,
-    uuid: string,
-  ): Promise<VideoGenerationResult> {
-    const startTime = Date.now();
-    this.logger.log(`Starting Veo2 video generation for user: ${uuid}`);
-
-    try {
-      // Fetch image from S3 and convert to base64
-      this.logger.log(`Fetching image from S3: ${imageS3Key}`);
-      const imageBase64 = await this.getImageFromS3AsBase64(imageS3Key);
-      this.logger.log(
-        `Successfully converted image to base64 (${imageBase64.length} chars)`,
-      );
-
-      // Start video generation with Google's Veo2
-      this.logger.log('Starting Veo2 video generation with Google AI');
-      let op = await this.genAI.models.generateVideos({
-        model: 'veo-2.0-generate-001',
-        prompt: `ANIMATION_PROMPT: ${animation_prompt} \n ART_STYLE: ${art_style}`,
-        image: {
-          imageBytes: imageBase64,
-          mimeType: 'image/png',
-        },
-        config: {
-          aspectRatio: '16:9',
-          numberOfVideos: 2,
-        },
-      });
-
-      this.logger.log(`Veo2 operation started, polling for completion`);
-
-      // Poll for completion
-      let pollCount = 0;
-      while (!op.done) {
-        pollCount++;
-        this.logger.debug(`Veo2 polling attempt ${pollCount}`);
-        await new Promise((r) => setTimeout(r, 10000));
-        op = await this.genAI.operations.getVideosOperation({ operation: op });
-      }
-
-      this.logger.log(
-        `Veo2 video generation completed after ${pollCount} polls`,
-      );
-
-      const videos = op.response?.generatedVideos;
-      this.logger.debug('Generated videos structure:', {
-        hasVideos: !!videos,
-        videoCount: videos?.length || 0,
-        videosStructure: videos?.map((v, i) => ({
-          index: i,
-          hasVideo: !!v?.video,
-          hasUri: !!v?.video?.uri,
-          uri: v?.video?.uri || 'missing',
-          keys: Object.keys(v || {}),
-        })),
-      });
-
-      if (!videos || videos.length === 0) {
-        this.logger.error('Veo2 generation failed - no videos returned');
-        throw new Error('Veo2 video generation failed - no videos returned');
-      }
-
-      this.logger.log(
-        `Veo2 generated ${videos.length} videos, starting S3 upload`,
-      );
-
-      // Upload videos to S3
-      const s3Keys = [];
-      for (let i = 0; i < videos.length; i++) {
-        const uri = videos[i]?.video?.uri;
-        this.logger.debug(`Processing video ${i + 1}/${videos.length}:`, {
-          hasUri: !!uri,
-          uri: uri || 'null',
-          videoObject: videos[i] ? 'exists' : 'null',
-        });
-
-        if (uri) {
-          try {
-            this.logger.debug(
-              `Uploading Veo2 video ${i + 1}/${videos.length} to S3`,
-            );
-            const s3Key = await this.uploadVideoToS3(uri, uuid);
-            s3Keys.push(s3Key);
-            this.logger.log(
-              `Successfully uploaded Veo2 video ${i + 1} to S3: ${s3Key}`,
-            );
-          } catch (error) {
-            this.logger.error(`Failed to upload Veo2 video ${i + 1}:`, {
-              error: error.message,
-              stack: error.stack,
-              uri,
-              uuid,
-            });
-          }
-        } else {
-          this.logger.warn(`Video ${i + 1} has no URI:`, videos[i]);
-        }
-      }
-
-      if (s3Keys.length === 0) {
-        this.logger.error('Failed to upload any Veo2 videos to S3');
-        throw new Error('Failed to upload any Veo2 videos to S3');
-      }
-
-      const totalTime = Date.now() - startTime;
-      this.logger.log(
-        `Veo2 video generation completed successfully in ${totalTime}ms`,
-        {
-          totalVideos: s3Keys.length,
-          s3Keys,
-          uuid,
-        },
-      );
-
-      return {
-        s3Keys,
-        model: 'veo-2.0-generate-001',
-        totalVideos: s3Keys.length,
-      };
-    } catch (error) {
-      const totalTime = Date.now() - startTime;
-      this.logger.error(`Veo2 video generation failed after ${totalTime}ms`, {
-        error: error.message,
-        uuid,
-        stack: error.stack,
-      });
-      throw error;
-    }
-  }
-
-  /**
-   * Generate video using RunwayML's Gen-3 Alpha Turbo model - optimized for realistic/high-quality content
-   * @param animation_prompt - Animation prompt for video generation
-   * @param imageS3Key - S3 key of the input image
-   * @param uuid - User UUID for organizing uploads
-   * @returns VideoGenerationResult with S3 keys of generated videos
-   */
-  async generateRunwayMLVideo(
-    animation_prompt: string,
-    art_style: string,
-    imageS3Key: string,
-    uuid: string,
-  ): Promise<VideoGenerationResult> {
-    const startTime = Date.now();
-    this.logger.log(`Starting RunwayML video generation for user: ${uuid}`);
-
-    try {
-      // Fetch image from S3 and convert to base64 data URI
-      this.logger.log(`Fetching image from S3: ${imageS3Key}`);
-      const imageBase64 = await this.getImageFromS3AsBase64(imageS3Key);
-
-      // Create data URI for RunwayML
-      const dataUri = `data:image/png;base64,${imageBase64}`;
-      this.logger.log(`Successfully converted image to data URI`);
-
-      // Combine animation prompt with art style
-      const combinedPrompt = `${animation_prompt}. Art style: ${art_style}`;
-      this.logger.log(`Combined prompt: ${combinedPrompt}`);
-
-      // Start video generation with RunwayML
-      this.logger.log('Starting RunwayML video generation');
-      const task = await this.runwayClient.imageToVideo
-        .create({
-          model: 'gen4_turbo',
-          promptText: combinedPrompt,
-          promptImage: dataUri,
-          ratio: '1280:720',
-          duration: 5,
-        })
-        .waitForTaskOutput({
-          timeout: 10 * 60 * 1000, // 10 minutes timeout
-        });
-
-      this.logger.log('RunwayML video generation completed');
-      this.logger.debug('RunwayML task result:', {
-        taskId: task.id,
-        status: task.status,
-        hasOutput: !!task.output,
-        outputLength: task.output?.length || 0,
-      });
-
-      if (!task.output || task.output.length === 0) {
-        this.logger.error('RunwayML generation failed - no videos returned');
-        throw new Error(
-          'RunwayML video generation failed - no videos returned',
-        );
-      }
-
-      this.logger.log(
-        `RunwayML generated ${task.output.length} videos, starting S3 upload`,
-      );
-
-      // Upload videos to S3
-      const s3Keys = [];
-      for (let i = 0; i < task.output.length; i++) {
-        const videoUrl = task.output[i];
-        this.logger.debug(`Processing video ${i + 1}/${task.output.length}:`, {
-          hasUrl: !!videoUrl,
-          url: videoUrl || 'null',
-        });
-
-        if (videoUrl) {
-          try {
-            this.logger.debug(
-              `Uploading RunwayML video ${i + 1}/${task.output.length} to S3`,
-            );
-            const s3Key = await this.uploadVideoToS3(videoUrl, uuid);
-            s3Keys.push(s3Key);
-            this.logger.log(
-              `Successfully uploaded RunwayML video ${i + 1} to S3: ${s3Key}`,
-            );
-          } catch (error) {
-            this.logger.error(`Failed to upload RunwayML video ${i + 1}:`, {
-              error: error.message,
-              stack: error.stack,
-              url: videoUrl,
-              uuid,
-            });
-
-            throw new error();
-          }
-        } else {
-          this.logger.warn(`Video ${i + 1} has no URL:`, task.output[i]);
-        }
-      }
-
-      if (s3Keys.length === 0) {
-        this.logger.error('Failed to upload any RunwayML videos to S3');
-        throw new Error('Failed to upload any RunwayML videos to S3');
-      }
-
-      const totalTime = Date.now() - startTime;
-      this.logger.log(
-        `RunwayML video generation completed successfully in ${totalTime}ms`,
-        {
-          totalVideos: s3Keys.length,
-          s3Keys,
-          uuid,
-        },
-      );
-
-      return {
-        s3Keys,
-        model: 'gen4_turbo',
-        totalVideos: s3Keys.length,
-      };
-    } catch (error) {
-      const totalTime = Date.now() - startTime;
-      this.logger.error(
-        `RunwayML video generation failed after ${totalTime}ms`,
-        {
-          error: error.message,
-          uuid,
-          stack: error.stack,
-        },
-      );
-      throw error;
-    }
-  }
-
-  /**
-   * Template for adding new video generation models (e.g., Kling, Runway, Sora)
-   *
-   * async generateKlingVideo(animation_prompt: string, imageS3Key: string, uuid: string): Promise<VideoGenerationResult> {
-   *   const startTime = Date.now();
-   *   this.logger.log(`Starting Kling video generation for user: ${uuid}`);
-   *
-   *   try {
-   *     // 1. Fetch image from S3
-   *     this.logger.log(`Fetching image from S3: ${imageS3Key}`);
-   *     const imageBase64 = await this.getImageFromS3AsBase64(imageS3Key);
-   *
-   *     // 2. Call Kling API
-   *     this.logger.log('Starting Kling video generation');
-   *     const videos = await klingAPI.generateVideos({
-   *       prompt: animation_prompt,
-   *       image: imageBase64,
-   *       // ... other Kling-specific params
-   *     });
-   *
-   *     // 3. Upload videos to S3
-   *     this.logger.log(`Kling generated ${videos.length} videos, starting S3 upload`);
-   *     const s3Keys = [];
-   *     for (const videoUri of videos) {
-   *       const s3Key = await this.uploadVideoToS3(videoUri, uuid);
-   *       s3Keys.push(s3Key);
-   *       this.logger.log(`Successfully uploaded Kling video to S3: ${s3Key}`);
-   *     }
-   *
-   *     // 4. Return result
-   *     const totalTime = Date.now() - startTime;
-   *     this.logger.log(`Kling video generation completed in ${totalTime}ms`, { totalVideos: s3Keys.length, uuid });
-   *     return {
-   *       s3Keys,
-   *       model: 'kling-v1',
-   *       totalVideos: s3Keys.length
-   *     };
-   *   } catch (error) {
-   *     const totalTime = Date.now() - startTime;
-   *     this.logger.error(`Kling video generation failed after ${totalTime}ms`, { error: error.message, uuid });
-   *     throw error;
-   *   }
-   * }
-   */
-
-  private async getImageFromS3AsBase64(s3Key: string): Promise<string> {
-    const startTime = Date.now();
-    try {
-      this.logger.debug(
-        `Downloading image from S3 bucket: ${process.env.S3_BUCKET_NAME}, key: ${s3Key}`,
-      );
-
-      const command = new GetObjectCommand({
-        Bucket: process.env.S3_BUCKET_NAME,
-        Key: s3Key,
-      });
-
-      const response = await this.s3Client.send(command);
-      const chunks = [];
-
-      for await (const chunk of response.Body as any) {
-        chunks.push(chunk);
-      }
-
-      const buffer = Buffer.concat(chunks);
-      const base64 = buffer.toString('base64');
-
-      const downloadTime = Date.now() - startTime;
-      this.logger.debug(
-        `Successfully downloaded and converted image to base64 in ${downloadTime}ms (size: ${buffer.length} bytes)`,
-      );
-
-      return base64;
-    } catch (error) {
-      const downloadTime = Date.now() - startTime;
-      this.logger.error(
-        `Failed to fetch image from S3 after ${downloadTime}ms`,
-        {
-          s3Key,
-          bucket: process.env.S3_BUCKET_NAME,
-          error: error.message,
-        },
-      );
-      throw new InternalServerErrorException('Failed to fetch image from S3');
-    }
-  }
-
-  private async uploadVideoToS3(
-    videoUri: string,
-    uuid: string,
-  ): Promise<string> {
-    const startTime = Date.now();
-    this.logger.debug(`Starting video download from URI: ${videoUri}`);
-
-    try {
-      // Download video with authentication headers for Google AI URLs
-      const headers: any = {};
-      if (videoUri.includes('generativelanguage.googleapis.com')) {
-        headers['x-goog-api-key'] = process.env.GEMINI_API_KEY;
-        this.logger.debug('Added Google AI API key header for video download');
-      }
-
-      const videoResponse = await axios.get(videoUri, {
-        responseType: 'arraybuffer',
-        headers,
-      });
-      const videoBuffer = Buffer.from(videoResponse.data);
-
-      const downloadTime = Date.now() - startTime;
-      this.logger.debug(
-        `Video downloaded in ${downloadTime}ms (size: ${videoBuffer.length} bytes)`,
-      );
-
-      // Generate S3 key
-      const s3Key = `${uuid}/videos/${randomUUID()}.mp4`;
-      this.logger.debug(`Uploading video to S3 with key: ${s3Key}`);
-
-      // Upload to S3
-      const command = new PutObjectCommand({
-        Bucket: process.env.S3_BUCKET_NAME,
-        Key: s3Key,
-        Body: videoBuffer,
-        ContentType: 'video/mp4',
-      });
-
-      await this.s3Client.send(command);
-
-      const totalTime = Date.now() - startTime;
-      this.logger.debug(`Video uploaded to S3 successfully in ${totalTime}ms`);
-
-      return s3Key;
-    } catch (error) {
-      const totalTime = Date.now() - startTime;
-      this.logger.error(`Failed to upload video to S3 after ${totalTime}ms`, {
-        videoUri,
-        uuid,
-        error: error.message,
-        responseStatus: error.response?.status,
-        responseData: error.response?.data,
-      });
-      throw error;
-    }
-  }
-=======
->>>>>>> bc2b1abf
 }