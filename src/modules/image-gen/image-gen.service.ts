--- conflicted
+++ resolved
@@ -6,18 +6,11 @@
 } from '@nestjs/common';
 import { ImageGenDto } from './dto/image-gen.dto';
 import { GoogleGenAI } from '@google/genai';
-<<<<<<< HEAD
-import { S3Client, PutObjectCommand } from '@aws-sdk/client-s3';
-import { randomUUID } from 'crypto';
-import { Agent, tool, handoff, run } from '@openai/agents';
-import { z } from 'zod';
+import { Agent, handoff, run } from '@openai/agents';
 import { ProjectHelperService } from '../../common/services/project-helper.service';
 import { PrismaClient } from '../../../generated/prisma';
-=======
-import { Agent, handoff, run } from '@openai/agents';
 import { createRecraftAgent } from './agents/recraft.agent';
 import { createImagenAgent } from './agents/imagen.agent';
->>>>>>> bc2b1abf
 
 export interface ImageGenerationResult {
   s3_key: string;
@@ -28,11 +21,7 @@
 @Injectable()
 export class ImageGenService {
   private readonly logger = new Logger(ImageGenService.name);
-<<<<<<< HEAD
   private readonly prisma = new PrismaClient();
-  private readonly fal: typeof fal;
-=======
->>>>>>> bc2b1abf
   private readonly genAI: GoogleGenAI;
 
   constructor(private readonly projectHelperService: ProjectHelperService) {
@@ -78,88 +67,6 @@
       `Image generation with prompt: ${imageGenDto.visual_prompt?.substring(0, 100)}... [${operationId}]`,
     );
 
-<<<<<<< HEAD
-    const createRecraftAgent = () =>
-      new Agent<{
-        visual_prompt: string;
-        art_style: string;
-        uuid: string;
-      }>({
-        name: 'Recraft Realistic Image Agent',
-        instructions:
-          'You create realistic, photographic images with no text using the Recraft AI model. Perfect for realistic scenes, landscapes, portraits, and objects without any text elements.',
-        tools: [
-          tool({
-            name: 'generate_recraft_image',
-            description: 'Generate realistic image using Recraft AI model.',
-            parameters: z.object({
-              visual_prompt: z.string(),
-              art_style: z.string(),
-              uuid: z.string(),
-            }) as any,
-            execute: async ({ visual_prompt, art_style, uuid }) => {
-              this.logger.log(
-                'Agent selected Recraft for realistic content without text',
-              );
-              try {
-                return await this.generateRecraftImage(
-                  visual_prompt,
-                  art_style,
-                  uuid,
-                );
-              } catch (error) {
-                this.logger.error('Recraft image generation failed:', error);
-                throw new Error(
-                  `Recraft image generation failed: ${error.message}`,
-                );
-              }
-            },
-          }),
-        ],
-      });
-
-    const createImagenAgent = () =>
-      new Agent<{
-        visual_prompt: string;
-        art_style: string;
-        uuid: string;
-      }>({
-        name: 'Imagen Text-Based Image Agent',
-        instructions:
-          "You create images with text, stylized content, and artistic visuals using Google's Imagen model. Perfect for images containing text, logos, signs, artistic styles, and creative content.",
-        tools: [
-          tool({
-            name: 'generate_imagen_image',
-            description:
-              'Generate image with text/artistic content using Imagen model.',
-            parameters: z.object({
-              visual_prompt: z.string(),
-              art_style: z.string(),
-              uuid: z.string(),
-            }) as any,
-            execute: async ({ visual_prompt, art_style, uuid }) => {
-              this.logger.log(
-                'Agent selected Imagen for text-based/artistic content',
-              );
-              try {
-                return await this.generateImagenImage(
-                  visual_prompt,
-                  art_style,
-                  uuid,
-                );
-              } catch (error) {
-                this.logger.error('Imagen image generation failed:', error);
-                throw new Error(
-                  `Imagen image generation failed: ${error.message}`,
-                );
-              }
-            },
-          }),
-        ],
-      });
-
-=======
->>>>>>> bc2b1abf
     const RecraftAgent = createRecraftAgent();
     const ImagenAgent = createImagenAgent();
 
@@ -282,24 +189,6 @@
         const agentResult = JSON.parse(geminiParseRes.text);
         this.logger.debug('Parsed agent result:', agentResult);
 
-<<<<<<< HEAD
-        // Validate that the result is not fake/invalid
-        if (
-          agentResult?.s3_key &&
-          (agentResult.s3_key.includes('fake') ||
-            agentResult.s3_key.includes('s3://') ||
-            agentResult.s3_key === 'fake-key.png' ||
-            !agentResult.s3_key.startsWith(imageGenDto.uuid))
-        ) {
-          this.logger.error(
-            'Detected fake/invalid S3 key from agent result:',
-            agentResult,
-          );
-          throw new InternalServerErrorException(
-            'Image generation failed - invalid response from agent',
-          );
-        }
-
         if (
           agentResult?.image_size_bytes &&
           agentResult.image_size_bytes < 1000
@@ -308,16 +197,6 @@
             'Detected fake/invalid image size from agent result:',
             agentResult,
           );
-=======
-        if (
-          agentResult?.image_size_bytes &&
-          agentResult.image_size_bytes < 1000
-        ) {
-          this.logger.error(
-            'Detected fake/invalid image size from agent result:',
-            agentResult,
-          );
->>>>>>> bc2b1abf
           throw new InternalServerErrorException(
             'Image generation failed - invalid image size in response',
           );
@@ -417,313 +296,17 @@
       });
 
       // If it's a known NestJS exception, rethrow it
-      if (error instanceof BadRequestException || error instanceof InternalServerErrorException) {
+      if (
+        error instanceof BadRequestException ||
+        error instanceof InternalServerErrorException
+      ) {
         throw error;
       }
 
-<<<<<<< HEAD
-      // Handle quota and authentication errors
-      if (
-        error.message?.includes('quota') ||
-        error.message?.includes('limit') ||
-        error.message?.includes('credits')
-      ) {
-        throw new InternalServerErrorException(
-          'API quota exceeded. Please try again later.',
-        );
-      }
-
-      if (
-        error.message?.includes('unauthorized') ||
-        error.message?.includes('authentication') ||
-        error.message?.includes('API key')
-      ) {
-        throw new InternalServerErrorException(
-          'API authentication failed. Please contact support.',
-        );
-      }
-
-      if (
-        error.message?.includes('timeout') ||
-        error.message?.includes('deadline')
-      ) {
-        throw new InternalServerErrorException(
-          'Image generation timed out. Please try again with a simpler prompt.',
-        );
-      }
-
-      // Handle S3 specific errors
-      if (error.name === 'NoSuchBucket' || error.message?.includes('bucket')) {
-        this.logger.error(
-          `S3 bucket error: ${this.bucketName} [${operationId}]`,
-        );
-        throw new InternalServerErrorException(
-          'Storage configuration error. Please contact support.',
-        );
-      }
-
-      if (
-        error.name === 'AccessDenied' ||
-        error.message?.includes('access denied')
-      ) {
-        this.logger.error(`S3 access denied [${operationId}]`);
-        throw new InternalServerErrorException(
-          'Storage access denied. Please contact support.',
-        );
-      }
-
+      // Otherwise, throw the original error message as an internal server error
       throw new InternalServerErrorException(
-        'Failed to generate image. Please try again later.',
+        error.message || 'Failed to generate image.',
       );
     }
   }
-
-  /**
-   * Generate realistic image using Recraft AI - optimized for realistic content without text
-   * @param visual_prompt - Visual prompt for image generation
-   * @param art_style - Art style for the image
-   * @param uuid - User UUID for organizing uploads
-   * @returns ImageGenerationResult with S3 key of generated image
-   */
-  async generateRecraftImage(
-    visual_prompt: string,
-    art_style: string,
-    uuid: string,
-  ): Promise<ImageGenerationResult> {
-    const startTime = Date.now();
-    this.logger.log(`Starting Recraft image generation for user: ${uuid}`);
-
-    try {
-      // Prepare the prompt for Recraft
-      const recraftPrompt = `${visual_prompt}. Art style: ${art_style}. Create a realistic, photographic image with no text elements.`;
-
-      // Determine substyle based on art_style
-      let substyle = 'natural';
-      if (
-        art_style.toLowerCase().includes('black and white') ||
-        art_style.toLowerCase().includes('b&w')
-      ) {
-        substyle = 'b_and_w';
-      } else if (art_style.toLowerCase().includes('cinematic')) {
-        substyle = 'cinematic';
-      } else if (art_style.toLowerCase().includes('enterprise')) {
-        substyle = 'enterprise';
-      } else if (art_style.toLowerCase().includes('macro')) {
-        substyle = 'macro';
-      } else if (art_style.toLowerCase().includes('portrait')) {
-        substyle = 'portrait';
-      }
-
-      this.logger.log('Starting Recraft image generation');
-      let response;
-      try {
-        response = await axios.post(
-          'https://external.api.recraft.ai/v1/images/generations',
-          {
-            prompt: recraftPrompt,
-            style: 'realistic_image',
-            // substyle: substyle,
-            size: '1024x1024',
-            n: 1,
-          },
-          {
-            headers: {
-              Authorization: `Bearer ${process.env.RECRAFT_API_KEY}`,
-              'Content-Type': 'application/json',
-            },
-          },
-        );
-      } catch (axiosError) {
-        this.logger.error('Recraft API request failed:', {
-          status: axiosError.response?.status,
-          statusText: axiosError.response?.statusText,
-          data: axiosError.response?.data,
-          message: axiosError.message,
-        });
-
-        if (axiosError.response?.status === 400) {
-          throw new Error(
-            `Recraft API returned 400 Bad Request: ${JSON.stringify(axiosError.response.data)}`,
-          );
-        } else if (axiosError.response?.status === 401) {
-          throw new Error(
-            'Recraft API authentication failed - invalid API key',
-          );
-        } else if (axiosError.response?.status === 429) {
-          throw new Error(
-            'Recraft API rate limit exceeded - please try again later',
-          );
-        } else {
-          throw new Error(`Recraft API request failed: ${axiosError.message}`);
-        }
-      }
-
-      this.logger.log('Recraft image generation completed');
-
-      if (
-        !response.data ||
-        !response.data.data ||
-        response.data.data.length === 0
-      ) {
-        this.logger.error('Recraft generation failed - no images returned');
-        throw new Error('Recraft image generation failed - no images returned');
-      }
-
-      const imageData = response.data.data[0];
-      const imageUrl = imageData.url;
-
-      if (!imageUrl) {
-        this.logger.error('Recraft generation failed - no image URL returned');
-        throw new Error(
-          'Recraft image generation failed - no image URL returned',
-        );
-      }
-
-      this.logger.log('Downloading generated image from Recraft');
-
-      // Download the image
-      const imageResponse = await axios.get(imageUrl, {
-        responseType: 'arraybuffer',
-      });
-      const imageBuffer = Buffer.from(imageResponse.data);
-
-      if (!imageBuffer || imageBuffer.length === 0) {
-        this.logger.error('Empty image buffer received from Recraft');
-        throw new Error('Failed to download generated image from Recraft');
-      }
-
-      // Upload to S3
-      const s3Key = `${uuid}/images/${randomUUID()}.png`;
-      this.logger.log(`Uploading Recraft image to S3 with key: ${s3Key}`);
-
-      const command = new PutObjectCommand({
-        Bucket: this.bucketName,
-        Key: s3Key,
-        Body: imageBuffer,
-        ContentLength: imageBuffer.length,
-        ContentType: 'image/png',
-      });
-
-      await this.s3.send(command);
-
-      const totalTime = Date.now() - startTime;
-      this.logger.log(
-        `Recraft image generation completed successfully in ${totalTime}ms`,
-        {
-          s3_key: s3Key,
-          image_size_bytes: imageBuffer.length,
-          uuid,
-        },
-      );
-
-      return {
-        s3_key: s3Key,
-        model: 'recraft-realistic-image',
-        image_size_bytes: imageBuffer.length,
-      };
-    } catch (error) {
-      const totalTime = Date.now() - startTime;
-      this.logger.error(
-        `Recraft image generation failed after ${totalTime}ms`,
-        {
-          error: error.message,
-          uuid,
-          stack: error.stack,
-        },
-      );
-      throw error;
-    }
-  }
-
-  /**
-   * Generate image using Google's Imagen model - optimized for text-based and artistic content
-   * @param visual_prompt - Visual prompt for image generation
-   * @param art_style - Art style for the image
-   * @param uuid - User UUID for organizing uploads
-   * @returns ImageGenerationResult with S3 key of generated image
-   */
-  async generateImagenImage(
-    visual_prompt: string,
-    art_style: string,
-    uuid: string,
-  ): Promise<ImageGenerationResult> {
-    const startTime = Date.now();
-    this.logger.log(`Starting Imagen image generation for user: ${uuid}`);
-
-    try {
-      this.logger.log('Generating image with Google Imagen');
-      const response = await this.genAI.models.generateImages({
-        model: 'imagen-3.0-generate-002',
-        prompt: `VISUAL PROMPT: ${visual_prompt}. ART STYLE: ${art_style}. Follow the art style but make the image according to the visual prompt. The image should not be a storyboard image. It should be a single image.`,
-        config: { numberOfImages: 1 },
-      });
-
-      // Handle the correct response structure
-      const responseData = response as any;
-      if (
-        !responseData.generatedImages ||
-        responseData.generatedImages.length === 0
-      ) {
-        this.logger.error('No images generated from Imagen API');
-        throw new Error('Failed to generate image: no images returned');
-      }
-
-      const generatedImage = responseData.generatedImages[0].image;
-      if (!generatedImage.imageBytes) {
-        this.logger.error('Empty image data from Imagen API');
-        throw new Error('Failed to generate image: empty image data');
-      }
-
-      this.logger.log('Processing generated Imagen image');
-      // Convert base64 imageBytes to Buffer
-      const imageBuffer = Buffer.from(generatedImage.imageBytes, 'base64');
-
-      if (!imageBuffer || imageBuffer.length === 0) {
-        this.logger.error('Empty image buffer received from Imagen');
-        throw new Error('Failed to process generated image');
-      }
-
-      // Upload to S3
-      const s3Key = `${uuid}/images/${randomUUID()}.png`;
-      this.logger.log(`Uploading Imagen image to S3 with key: ${s3Key}`);
-
-      const command = new PutObjectCommand({
-        Bucket: this.bucketName,
-        Key: s3Key,
-        Body: imageBuffer,
-        ContentLength: imageBuffer.length,
-        ContentType: generatedImage.mimeType || 'image/png',
-      });
-
-      await this.s3.send(command);
-
-      const totalTime = Date.now() - startTime;
-      this.logger.log(
-        `Imagen image generation completed successfully in ${totalTime}ms`,
-        {
-          s3_key: s3Key,
-          image_size_bytes: imageBuffer.length,
-          uuid,
-        },
-      );
-
-      return {
-        s3_key: s3Key,
-        model: 'imagen-3.0-generate-002',
-        image_size_bytes: imageBuffer.length,
-      };
-    } catch (error) {
-      const totalTime = Date.now() - startTime;
-      this.logger.error(`Imagen image generation failed after ${totalTime}ms`, {
-        error: error.message,
-        uuid,
-        stack: error.stack,
-      });
-      throw error;
-=======
-      // Otherwise, throw the original error message as an internal server error
-      throw new InternalServerErrorException(error.message || 'Failed to generate image.');
->>>>>>> bc2b1abf
-    }
-  }
 }