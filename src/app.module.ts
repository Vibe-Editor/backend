--- conflicted
+++ resolved
@@ -24,11 +24,11 @@
 import { SummariesModule } from './modules/summaries/summaries.module';
 import { VideoEditingModule } from './modules/video-editing/video-editing.module';
 import { QuestionsModule } from './modules/questions/questions.module';
-<<<<<<< HEAD
+
 import { PromptOptimizerModule } from './modules/prompt-optimizer/prompt-optimizer.module';
-=======
+
 import { VideoTemplatesModule } from './modules/video-templates/video-templates.module';
->>>>>>> f8d74d0a
+
 
 @Module({
   imports: [
@@ -57,11 +57,9 @@
     SummariesModule,
     VideoEditingModule,
     QuestionsModule,
-<<<<<<< HEAD
     PromptOptimizerModule,
-=======
     VideoTemplatesModule,
->>>>>>> f8d74d0a
+
   ],
   controllers: [AppController],
   providers: [AppService],
