{
  "name": "nest-typescript-starter",
  "private": true,
  "version": "1.0.0",
  "description": "Nest TypeScript starter repository",
  "license": "MIT",
  "scripts": {
    "build": "nest build",
    "format": "prettier --write \"src/**/*.ts\"",
    "start": "nest start",
    "start:dev": "nest start --watch",
    "start:debug": "nest start --debug --watch",
    "start:prod": "node dist/main",
    "lint": "eslint \"{src,apps,libs}/**/*.ts\" --fix"
  },
  "engines": {
    "npm": ">=10.0.0",
    "node": ">=20.0.0"
  },
  "dependencies": {
    "@aws-sdk/client-s3": "^3.850.0",
    "@aws-sdk/s3-request-presigner": "^3.850.0",
    "@elevenlabs/elevenlabs-js": "^2.5.0",
    "@fal-ai/client": "^1.5.0",
    "@google/genai": "^1.8.0",
    "@nestjs/common": "^11.0.1",
    "@nestjs/config": "^4.0.2",
    "@nestjs/core": "^11.0.1",
    "@nestjs/jwt": "^11.0.0",
    "@nestjs/passport": "^11.0.5",
    "@nestjs/platform-express": "^11.0.1",
    "@openai/agents": "^0.0.10",
    "@prisma/client": "^6.12.0",
    "@runwayml/sdk": "^2.4.2",
    "@types/express": "^5.0.3",
    "@types/jsonwebtoken": "^9.0.10",
    "@types/passport-jwt": "^4.0.1",
    "axios": "^1.10.0",
    "class-transformer": "^0.5.1",
    "class-validator": "^0.14.2",
    "cookie-parser": "^1.4.7",
    "dotenv": "^17.1.0",
    "express": "^5.1.0",
    "express-session": "^1.18.1",
    "jsonwebtoken": "^9.0.2",
<<<<<<< HEAD
    "multer": "^1.4.4",
=======
    "multer": "^2.0.2",
>>>>>>> 4ce30dea
    "multer-s3": "^3.0.1",
    "nestjs-zod": "^4.3.1",
    "openai": "^5.9.0",
    "passport": "^0.7.0",
    "passport-google-oauth20": "^2.0.0",
    "passport-jwt": "^4.0.1",
    "reflect-metadata": "^0.2.2",
    "rxjs": "^7.8.1",
    "zod": "^3.25.76"
  },
  "devDependencies": {
    "@eslint/eslintrc": "^3.2.0",
    "@eslint/js": "^9.18.0",
    "@nestjs/cli": "^11.0.0",
    "@nestjs/schematics": "^11.0.0",
    "@nestjs/testing": "^11.1.4",
    "@swc/cli": "^0.6.0",
    "@swc/core": "^1.10.8",
    "@types/jest": "^30.0.0",
    "@types/node": "^22.10.7",
    "@typescript-eslint/eslint-plugin": "^8.36.0",
    "@typescript-eslint/parser": "^8.36.0",
    "eslint": "^9.30.1",
    "eslint-config-prettier": "^10.1.5",
    "eslint-plugin-prettier": "^5.5.1",
    "globals": "^15.14.0",
    "prettier": "^3.4.2",
    "prisma": "^6.12.0",
    "source-map-support": "^0.5.21",
    "ts-loader": "^9.5.2",
    "ts-node": "^10.9.2",
    "tsconfig-paths": "^4.2.0",
    "typescript": "^5.7.3",
    "typescript-eslint": "^8.20.0"
  },
  "packageManager": "pnpm@10.11.0+sha512.6540583f41cc5f628eb3d9773ecee802f4f9ef9923cc45b69890fb47991d4b092964694ec3a4f738a420c918a333062c8b925d312f42e4f0c263eb603551f977"
}<|MERGE_RESOLUTION|>--- conflicted
+++ resolved
@@ -43,11 +43,7 @@
     "express": "^5.1.0",
     "express-session": "^1.18.1",
     "jsonwebtoken": "^9.0.2",
-<<<<<<< HEAD
-    "multer": "^1.4.4",
-=======
     "multer": "^2.0.2",
->>>>>>> 4ce30dea
     "multer-s3": "^3.0.1",
     "nestjs-zod": "^4.3.1",
     "openai": "^5.9.0",
